--- conflicted
+++ resolved
@@ -28,11 +28,7 @@
           command: |
             python -m venv venv
             . venv/bin/activate
-<<<<<<< HEAD
-            pip config --site set global.progress_bar off
-=======
             pip config set global.progress_bar off
->>>>>>> 9fe95af3
             pip install --upgrade pip
             pip install -e .
             pip install -r test-requirements.txt
