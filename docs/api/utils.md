# Utilities


## Metrics

To work with `baal.modelwrapper.ModelWrapper`, we provide `Metrics`.

<<<<<<< HEAD
### baal.utils.metrics

::: baal.utils.metrics
=======

### Examples

```python
from baal.modelwrapper import ModelWrapper
from baal.utils.metrics import Accuracy

wrapper : ModelWrapper = ...
# You can add any metrics from `baal.utils.metrics`.
wrapper.add_metric(name='accuracy',initializer=lambda : Accuracy())

# Metrics are automatically set when training and evaluating.
wrapper.train_on_dataset(...)
wrapper.test_on_dataset(...)

print(wrapper.get_metrics())
"""
>>> {'dataset_size': 200,
    'test_accuracy': 0.26038339734077454,
    'test_loss': 2.190103769302368,
    'train_accuracy': 0.3214285671710968,
    'train_loss': 2.1795670986175537}
"""

# Get metrics per dataset_size (state is kept for the entire loop.
print(wrapper.active_learning_metrics)
"""
>>> {200: {'dataset_size': 200,
    'test_accuracy': 0.26038339734077454,
    'test_loss': 2.190103769302368,
    'train_accuracy': 0.3214285671710968,
    'train_loss': 2.1795670986175537},
    ...
"""
```

```eval_rst
.. automodule:: baal.utils.metrics
    :members:
```
>>>>>>> ec82f300
<|MERGE_RESOLUTION|>--- conflicted
+++ resolved
@@ -4,12 +4,6 @@
 ## Metrics
 
 To work with `baal.modelwrapper.ModelWrapper`, we provide `Metrics`.
-
-<<<<<<< HEAD
-### baal.utils.metrics
-
-::: baal.utils.metrics
-=======
 
 ### Examples
 
@@ -46,8 +40,6 @@
 """
 ```
 
-```eval_rst
-.. automodule:: baal.utils.metrics
-    :members:
-```
->>>>>>> ec82f300
+### baal.utils.metrics
+
+::: baal.utils.metrics