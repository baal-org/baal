# Using Baal with Label Studio

*By: Frédéric Branchaud-Charron (@Dref360)*

In this tutorial, we will see how to use Baal inside of Label Studio, a widely known labelling tool.

By using Bayesian active learning in your labelling setup, you will be able to label only the most informative examples. This will avoid labelling duplicates and easy examples.

This is also a good way to start the conversation between your labelling team and your machine learning team as they need to communicate early in the process!

We will built upon Label Studio's [Pytorch transfer learning](https://github.com/heartexlabs/label-studio-ml-backend/blob/master/label_studio_ml/examples/pytorch_transfer_learning.py) example, so be sure to download it and try to run it before adding Baal to it. The full example can be found [here](https://gist.github.com/Dref360/288845b2fbb0504e4cfc216a76b547e7).

More info:
<<<<<<< HEAD

* [BaaL documentation](https://baal.readthedocs.io/en/latest/)
=======
* [Baal documentation](https://baal.readthedocs.io/en/latest/)
>>>>>>> ec82f300
* [Bayesian Deep Learning cheatsheet](https://baal.readthedocs.io/en/latest/user_guide/baal_cheatsheet.html)

Support:

* [Github](https://github.com/ElementAI/baal)
* [Gitter](https://gitter.im/eai-baal/community)


## Installing Baal

To install Baal, you will need to add `baal` in the [generated `Dockerfile`](https://github.com/heartexlabs/label-studio-ml-backend/blob/master/label_studio_ml/default_configs/Dockerfile).

```dockerfile
# Dockerfile
RUN pip install --no-cache \
                -r requirements.txt \
                uwsgi==2.0.19.1 \
                supervisor==4.2.2 \
                label-studio==1.0.2 \
                baal \
                click==7.1.2 \
                git+https://github.com/heartexlabs/label-studio-ml-backend
```

and when developing, you should install Baal in your local environment.

`pip install baal==1.3.0`


## Modifying `pytorch_transfer_learning.py`

The overall changes are pretty minor, so we will go step by step, specifying the class and method we are modifying. Again, the full script is available [here](https://gist.github.com/Dref360/288845b2fbb0504e4cfc216a76b547e7).

### Model

The simplest way of doing Bayesian uncertainty estimation in active learning is MC-Dropout (Gal and Ghahramani, 2015) which requires Dropout layers. To use this, we use VGG-16 instead of the default ResNet-18.

```python
from baal.bayesian.dropout import patch_module
# ImageClassifier.__init__
self.model = models.vgg16(pretrained=True)
last_layer_idx = 6
num_ftrs = self.model.classifier[last_layer_idx].in_features
self.model.classifier[last_layer_idx] = nn.Linear(num_ftrs, num_classes)
# Set Dropout layers for MC-Dropout
self.model = patch_module(self.model)
```

Next, we will wrap our model using `baal.modelwrapper.ModelWrapper` from Baal which will simplify the different loops. If you use another framework, feel free to checkout our [Pytorch Lightning integration](https://baal.readthedocs.io/en/latest/notebooks/compatibility/pytorch_lightning.html) and our [HuggingFace integration](https://baal.readthedocs.io/en/latest/notebooks/compatibility/nlp_classification.html).

```python
# ImageClassifier.__init__
self.wrapper = ModelWrapper(self.model, self.criterion)
```

### Training loop

We can simplify the training loop by using `ModelWrapper`.

**NOTE:** `train` now receives a `torch.utils.data.Dataset` instead of a `Dataloader`.

```python
# ImageClassifier
def train(self, dataset, num_epochs=5):
    since = time.time()
    self.wrapper.train_on_dataset(dataset, self.optimizer, batch_size=32,
                                  epoch=num_epochs,
                                  use_cuda=use_cuda)
    time_elapsed = time.time() - since
    print('Training complete in {:.0f}m {:.0f}s'.format(time_elapsed // 60, time_elapsed % 60))

    return self.model
```


### Prediction

We can draw multiple predictions from the model's parameter distribution using MC-Dropout. In this script we will make 20 predictions per example:
```python 
# ImageClassifier
def predict(self, image_urls):
    images = torch.stack([get_transformed_image(url) for url in image_urls])
    with torch.no_grad():
        return self.wrapper.predict_on_batch(images, iterations=20, cuda=use_cuda)

```

In `ImageClassifierAPI` we will leverage this set of predictions and BALD (Houlsby et al, 2013) to estimate the model's uncertainty and to get the "average prediction" which would be more trustworthy:
```python
# ImageClassifierAPI.predict

logits = self.model.predict(image_urls)
average_prediction = logits.mean(-1)
predicted_label_indices = np.argmax(average_prediction, axis=1)
# Get the uncertainty from the predictions.
predicted_scores = BALD().get_uncertainties(logits)
```


## Launching LabelStudio

Following Label Studio tutorial, you can start your ML Backend as usual.
In the Settings, do not forget to checkbox all boxes:

![](https://i.imgur.com/4vcj2u8.png)


and to use active learning, order by Predictions score: 

![](https://i.imgur.com/cGVngqw.png)


## Labeling in action!

To test this setup, we imported in Label Studio a subset of [MIO-TCD](http://podoce.dinf.usherbrooke.ca/), a dataset that is similar to real production data. This dataset suffers from heavy class imbalance, the class *car* represents 90% of all images in the dataset.

After labelling randomly 100 images, I start training my model. On a subset of 10k unlabelled images, we get the following most uncertain predictions:

```eval_rst
.. |logo1| image:: https://i.imgur.com/7LuI4qf.jpg
   :align: middle
.. |logo2| image:: https://i.imgur.com/YjViSz6.jpg
   :align: middle
.. |logo3| image:: https://i.imgur.com/9SyYMfR.jpg
   :align: middle

+-------------------+---------+------------+
| |logo1|           | |logo2| | |logo3|    |
+-------------------+---------+------------+
| Articulated Truck | Bicycle | Background |
+-------------------+---------+------------+
```


The model has seen enough cars, and wants to label new classes as they would be the most informatives. If we continue labelling, we will see a similar behavior, where the class *car* is undersampled and the others are oversampled.

In [Atighehchian et al. 2019](https://arxiv.org/abs/2006.09916), we compare BALD to Uniform sampling on this dataset and we get better performance on underrepresented classes.
In the image below, we have the F1 for two underrepresented classes:

![](https://i.imgur.com/dWP7QIJ.png)


**In conlusion**, we can now use Bayesian active learning in Label Studio which would help your labelling process be more efficient. Please do not hesitate to reach out on our Gitter or on Label Studio's [Slack](http://slack.labelstud.io.s3-website-us-east-1.amazonaws.com/?source=site-header) if you have feedback or questions.<|MERGE_RESOLUTION|>--- conflicted
+++ resolved
@@ -4,19 +4,20 @@
 
 In this tutorial, we will see how to use Baal inside of Label Studio, a widely known labelling tool.
 
-By using Bayesian active learning in your labelling setup, you will be able to label only the most informative examples. This will avoid labelling duplicates and easy examples.
+By using Bayesian active learning in your labelling setup, you will be able to label only the most informative examples.
+This will avoid labelling duplicates and easy examples.
 
-This is also a good way to start the conversation between your labelling team and your machine learning team as they need to communicate early in the process!
+This is also a good way to start the conversation between your labelling team and your machine learning team as they
+need to communicate early in the process!
 
-We will built upon Label Studio's [Pytorch transfer learning](https://github.com/heartexlabs/label-studio-ml-backend/blob/master/label_studio_ml/examples/pytorch_transfer_learning.py) example, so be sure to download it and try to run it before adding Baal to it. The full example can be found [here](https://gist.github.com/Dref360/288845b2fbb0504e4cfc216a76b547e7).
+We will built upon Label
+Studio's [Pytorch transfer learning](https://github.com/heartexlabs/label-studio-ml-backend/blob/master/label_studio_ml/examples/pytorch_transfer_learning.py)
+example, so be sure to download it and try to run it before adding Baal to it. The full example can be
+found [here](https://gist.github.com/Dref360/288845b2fbb0504e4cfc216a76b547e7).
 
 More info:
-<<<<<<< HEAD
 
-* [BaaL documentation](https://baal.readthedocs.io/en/latest/)
-=======
 * [Baal documentation](https://baal.readthedocs.io/en/latest/)
->>>>>>> ec82f300
 * [Bayesian Deep Learning cheatsheet](https://baal.readthedocs.io/en/latest/user_guide/baal_cheatsheet.html)
 
 Support:
@@ -24,10 +25,11 @@
 * [Github](https://github.com/ElementAI/baal)
 * [Gitter](https://gitter.im/eai-baal/community)
 
-
 ## Installing Baal
 
-To install Baal, you will need to add `baal` in the [generated `Dockerfile`](https://github.com/heartexlabs/label-studio-ml-backend/blob/master/label_studio_ml/default_configs/Dockerfile).
+To install Baal, you will need to add `baal` in
+the [generated `Dockerfile`](https://github.com/heartexlabs/label-studio-ml-backend/blob/master/label_studio_ml/default_configs/Dockerfile)
+.
 
 ```dockerfile
 # Dockerfile
@@ -45,17 +47,19 @@
 
 `pip install baal==1.3.0`
 
-
 ## Modifying `pytorch_transfer_learning.py`
 
-The overall changes are pretty minor, so we will go step by step, specifying the class and method we are modifying. Again, the full script is available [here](https://gist.github.com/Dref360/288845b2fbb0504e4cfc216a76b547e7).
+The overall changes are pretty minor, so we will go step by step, specifying the class and method we are modifying.
+Again, the full script is available [here](https://gist.github.com/Dref360/288845b2fbb0504e4cfc216a76b547e7).
 
 ### Model
 
-The simplest way of doing Bayesian uncertainty estimation in active learning is MC-Dropout (Gal and Ghahramani, 2015) which requires Dropout layers. To use this, we use VGG-16 instead of the default ResNet-18.
+The simplest way of doing Bayesian uncertainty estimation in active learning is MC-Dropout (Gal and Ghahramani, 2015)
+which requires Dropout layers. To use this, we use VGG-16 instead of the default ResNet-18.
 
 ```python
 from baal.bayesian.dropout import patch_module
+
 # ImageClassifier.__init__
 self.model = models.vgg16(pretrained=True)
 last_layer_idx = 6
@@ -65,7 +69,11 @@
 self.model = patch_module(self.model)
 ```
 
-Next, we will wrap our model using `baal.modelwrapper.ModelWrapper` from Baal which will simplify the different loops. If you use another framework, feel free to checkout our [Pytorch Lightning integration](https://baal.readthedocs.io/en/latest/notebooks/compatibility/pytorch_lightning.html) and our [HuggingFace integration](https://baal.readthedocs.io/en/latest/notebooks/compatibility/nlp_classification.html).
+Next, we will wrap our model using `baal.modelwrapper.ModelWrapper` from Baal which will simplify the different loops.
+If you use another framework, feel free to checkout
+our [Pytorch Lightning integration](https://baal.readthedocs.io/en/latest/notebooks/compatibility/pytorch_lightning.html)
+and our [HuggingFace integration](https://baal.readthedocs.io/en/latest/notebooks/compatibility/nlp_classification.html)
+.
 
 ```python
 # ImageClassifier.__init__
@@ -91,10 +99,11 @@
     return self.model
 ```
 
-
 ### Prediction
 
-We can draw multiple predictions from the model's parameter distribution using MC-Dropout. In this script we will make 20 predictions per example:
+We can draw multiple predictions from the model's parameter distribution using MC-Dropout. In this script we will make
+20 predictions per example:
+
 ```python 
 # ImageClassifier
 def predict(self, image_urls):
@@ -104,7 +113,9 @@
 
 ```
 
-In `ImageClassifierAPI` we will leverage this set of predictions and BALD (Houlsby et al, 2013) to estimate the model's uncertainty and to get the "average prediction" which would be more trustworthy:
+In `ImageClassifierAPI` we will leverage this set of predictions and BALD (Houlsby et al, 2013) to estimate the model's
+uncertainty and to get the "average prediction" which would be more trustworthy:
+
 ```python
 # ImageClassifierAPI.predict
 
@@ -115,7 +126,6 @@
 predicted_scores = BALD().get_uncertainties(logits)
 ```
 
-
 ## Launching LabelStudio
 
 Following Label Studio tutorial, you can start your ML Backend as usual.
@@ -123,40 +133,33 @@
 
 ![](https://i.imgur.com/4vcj2u8.png)
 
-
-and to use active learning, order by Predictions score: 
+and to use active learning, order by Predictions score:
 
 ![](https://i.imgur.com/cGVngqw.png)
 
-
 ## Labeling in action!
 
-To test this setup, we imported in Label Studio a subset of [MIO-TCD](http://podoce.dinf.usherbrooke.ca/), a dataset that is similar to real production data. This dataset suffers from heavy class imbalance, the class *car* represents 90% of all images in the dataset.
+To test this setup, we imported in Label Studio a subset of [MIO-TCD](http://podoce.dinf.usherbrooke.ca/), a dataset
+that is similar to real production data. This dataset suffers from heavy class imbalance, the class *car* represents 90%
+of all images in the dataset.
 
-After labelling randomly 100 images, I start training my model. On a subset of 10k unlabelled images, we get the following most uncertain predictions:
+After labelling randomly 100 images, I start training my model. On a subset of 10k unlabelled images, we get the
+following most uncertain predictions:
 
-```eval_rst
-.. |logo1| image:: https://i.imgur.com/7LuI4qf.jpg
-   :align: middle
-.. |logo2| image:: https://i.imgur.com/YjViSz6.jpg
-   :align: middle
-.. |logo3| image:: https://i.imgur.com/9SyYMfR.jpg
-   :align: middle
+| ![](https://i.imgur.com/7LuI4qf.jpg) | ![](https://i.imgur.com/YjViSz6.jpg) | ![]( https://i.imgur.com/9SyYMfR.jpg) |
+|--------------------------------------|--------------------------------------|---------------------------------------|
+| Articulated Truck                    | Bicycle                              | Background                            |
 
-+-------------------+---------+------------+
-| |logo1|           | |logo2| | |logo3|    |
-+-------------------+---------+------------+
-| Articulated Truck | Bicycle | Background |
-+-------------------+---------+------------+
-```
+The model has seen enough cars, and wants to label new classes as they would be the most informatives. If we continue
+labelling, we will see a similar behavior, where the class *car* is undersampled and the others are oversampled.
 
-
-The model has seen enough cars, and wants to label new classes as they would be the most informatives. If we continue labelling, we will see a similar behavior, where the class *car* is undersampled and the others are oversampled.
-
-In [Atighehchian et al. 2019](https://arxiv.org/abs/2006.09916), we compare BALD to Uniform sampling on this dataset and we get better performance on underrepresented classes.
+In [Atighehchian et al. 2019](https://arxiv.org/abs/2006.09916), we compare BALD to Uniform sampling on this dataset and
+we get better performance on underrepresented classes.
 In the image below, we have the F1 for two underrepresented classes:
 
 ![](https://i.imgur.com/dWP7QIJ.png)
 
-
-**In conlusion**, we can now use Bayesian active learning in Label Studio which would help your labelling process be more efficient. Please do not hesitate to reach out on our Gitter or on Label Studio's [Slack](http://slack.labelstud.io.s3-website-us-east-1.amazonaws.com/?source=site-header) if you have feedback or questions.+**In conlusion**, we can now use Bayesian active learning in Label Studio which would help your labelling process be
+more efficient. Please do not hesitate to reach out on our Gitter or on Label
+Studio's [Slack](http://slack.labelstud.io.s3-website-us-east-1.amazonaws.com/?source=site-header) if you have feedback
+or questions.