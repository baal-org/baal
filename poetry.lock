[[package]]
name = "aiohttp"
version = "3.8.4"
description = "Async http client/server framework (asyncio)"
category = "main"
optional = true
python-versions = ">=3.6"

[package.dependencies]
aiosignal = ">=1.1.2"
async-timeout = ">=4.0.0a3,<5.0"
attrs = ">=17.3.0"
charset-normalizer = ">=2.0,<4.0"
frozenlist = ">=1.1.1"
multidict = ">=4.5,<7.0"
yarl = ">=1.0,<2.0"

[package.extras]
speedups = ["aiodns", "brotli", "cchardet"]

[[package]]
name = "aiosignal"
version = "1.3.1"
description = "aiosignal: a list of registered asynchronous callbacks"
category = "main"
optional = true
python-versions = ">=3.7"

[package.dependencies]
frozenlist = ">=1.1.0"

[[package]]
name = "astunparse"
version = "1.6.3"
description = "An AST unparser for Python"
category = "dev"
optional = false
python-versions = "*"

[package.dependencies]
six = ">=1.6.1,<2.0"

[[package]]
name = "async-timeout"
version = "4.0.2"
description = "Timeout context manager for asyncio programs"
category = "main"
optional = true
python-versions = ">=3.6"

[[package]]
name = "atomicwrites"
version = "1.4.1"
description = "Atomic file writes."
category = "dev"
optional = false
python-versions = ">=2.7, !=3.0.*, !=3.1.*, !=3.2.*, !=3.3.*"

[[package]]
name = "attrs"
version = "22.2.0"
description = "Classes Without Boilerplate"
category = "main"
optional = false
python-versions = ">=3.6"

[package.extras]
cov = ["attrs", "coverage-enable-subprocess", "coverage[toml] (>=5.3)"]
dev = ["attrs"]
docs = ["furo", "sphinx", "myst-parser", "zope.interface", "sphinx-notfound-page", "sphinxcontrib-towncrier", "towncrier"]
tests = ["attrs", "zope.interface"]
tests-no-zope = ["hypothesis", "pympler", "pytest (>=4.3.0)", "pytest-xdist", "cloudpickle", "mypy (>=0.971,<0.990)", "pytest-mypy-plugins"]
tests_no_zope = ["hypothesis", "pympler", "pytest (>=4.3.0)", "pytest-xdist", "cloudpickle", "mypy (>=0.971,<0.990)", "pytest-mypy-plugins"]

[[package]]
name = "bandit"
version = "1.7.5"
description = "Security oriented static analyser for python code."
category = "dev"
optional = false
python-versions = ">=3.7"

[package.dependencies]
colorama = {version = ">=0.3.9", markers = "platform_system == \"Windows\""}
GitPython = ">=1.0.1"
PyYAML = ">=5.3.1"
rich = "*"
stevedore = ">=1.20.0"

[package.extras]
test = ["coverage (>=4.5.4)", "fixtures (>=3.0.0)", "flake8 (>=4.0.0)", "stestr (>=2.5.0)", "testscenarios (>=0.5.0)", "testtools (>=2.3.0)", "beautifulsoup4 (>=4.8.0)", "pylint (==1.9.4)", "tomli (>=1.1.0)"]
toml = ["tomli (>=1.1.0)"]
yaml = ["pyyaml"]

[[package]]
name = "beautifulsoup4"
<<<<<<< HEAD
version = "4.11.2"
=======
version = "4.12.0"
>>>>>>> 7e403638
description = "Screen-scraping library"
category = "dev"
optional = false
python-versions = ">=3.6.0"

[package.dependencies]
soupsieve = ">1.2"

[package.extras]
html5lib = ["html5lib"]
lxml = ["lxml"]

[[package]]
name = "black"
version = "22.12.0"
description = "The uncompromising code formatter."
category = "dev"
optional = false
python-versions = ">=3.7"

[package.dependencies]
click = ">=8.0.0"
mypy-extensions = ">=0.4.3"
pathspec = ">=0.9.0"
platformdirs = ">=2"
tomli = {version = ">=1.1.0", markers = "python_full_version < \"3.11.0a7\""}
typing-extensions = {version = ">=3.10.0.0", markers = "python_version < \"3.10\""}

[package.extras]
colorama = ["colorama (>=0.4.3)"]
d = ["aiohttp (>=3.7.4)"]
jupyter = ["ipython (>=7.8.0)", "tokenize-rt (>=3.2.0)"]
uvloop = ["uvloop (>=0.15.2)"]

[[package]]
name = "bleach"
version = "6.0.0"
description = "An easy safelist-based HTML-sanitizing tool."
category = "dev"
optional = false
python-versions = ">=3.7"

[package.dependencies]
six = ">=1.9.0"
webencodings = "*"

[package.extras]
css = ["tinycss2 (>=1.1.0,<1.2)"]

[[package]]
name = "certifi"
version = "2022.12.7"
description = "Python package for providing Mozilla's CA Bundle."
category = "main"
optional = false
python-versions = ">=3.6"

[[package]]
name = "cffi"
version = "1.15.1"
description = "Foreign Function Interface for Python calling C code."
category = "dev"
optional = false
python-versions = "*"

[package.dependencies]
pycparser = "*"

[[package]]
name = "charset-normalizer"
<<<<<<< HEAD
version = "3.0.1"
description = "The Real First Universal Charset Detector. Open, modern and actively maintained alternative to Chardet."
category = "main"
optional = false
python-versions = "*"
=======
version = "3.1.0"
description = "The Real First Universal Charset Detector. Open, modern and actively maintained alternative to Chardet."
category = "main"
optional = false
python-versions = ">=3.7.0"
>>>>>>> 7e403638

[[package]]
name = "click"
version = "8.1.3"
description = "Composable command line interface toolkit"
category = "main"
optional = false
python-versions = ">=3.7"

[package.dependencies]
colorama = {version = "*", markers = "platform_system == \"Windows\""}

[[package]]
name = "cmake"
version = "3.26.1"
description = "CMake is an open-source, cross-platform family of tools designed to build, test and package software"
category = "main"
optional = false
python-versions = "*"

[package.extras]
test = ["codecov (>=2.0.5)", "coverage (>=4.2)", "flake8 (>=3.0.4)", "path.py (>=11.5.0)", "pytest (>=3.0.3)", "pytest-cov (>=2.4.0)", "pytest-runner (>=2.9)", "pytest-virtualenv (>=1.7.0)", "scikit-build (>=0.10.0)", "setuptools (>=28.0.0)", "virtualenv (>=15.0.3)", "wheel"]

[[package]]
name = "colorama"
version = "0.4.6"
description = "Cross-platform colored terminal text."
category = "main"
optional = false
python-versions = "!=3.0.*,!=3.1.*,!=3.2.*,!=3.3.*,!=3.4.*,!=3.5.*,!=3.6.*,>=2.7"

[[package]]
name = "contourpy"
version = "1.0.7"
description = "Python library for calculating contours of 2D quadrilateral grids"
category = "main"
optional = false
python-versions = ">=3.8"

[package.dependencies]
numpy = ">=1.16"

[package.extras]
bokeh = ["bokeh", "chromedriver", "selenium"]
docs = ["furo", "sphinx-copybutton"]
mypy = ["contourpy", "docutils-stubs", "mypy (==0.991)", "types-pillow"]
test = ["matplotlib", "pillow", "pytest"]
test-no-images = ["pytest"]

[[package]]
name = "coverage"
<<<<<<< HEAD
version = "7.2.1"
=======
version = "7.2.2"
>>>>>>> 7e403638
description = "Code coverage measurement for Python"
category = "dev"
optional = false
python-versions = ">=3.7"

[package.extras]
toml = ["tomli"]

[[package]]
name = "cycler"
version = "0.11.0"
description = "Composable style cycles"
category = "main"
optional = false
python-versions = ">=3.6"

[[package]]
name = "datasets"
version = "2.10.1"
description = "HuggingFace community-driven open-source library of datasets"
category = "main"
optional = true
python-versions = ">=3.7.0"

[package.dependencies]
aiohttp = "*"
dill = ">=0.3.0,<0.3.7"
fsspec = {version = ">=2021.11.1", extras = ["http"]}
huggingface-hub = ">=0.2.0,<1.0.0"
multiprocess = "*"
numpy = ">=1.17"
packaging = "*"
pandas = "*"
pyarrow = ">=6.0.0"
pyyaml = ">=5.1"
requests = ">=2.19.0"
responses = "<0.19"
tqdm = ">=4.62.1"
xxhash = "*"

[package.extras]
apache-beam = ["apache-beam (>=2.26.0,<2.44.0)"]
audio = ["librosa"]
benchmarks = ["numpy (==1.18.5)", "tensorflow (==2.3.0)", "torch (==1.7.1)", "transformers (==3.0.2)", "protobuf (==3.20.3)"]
dev = ["absl-py", "pytest", "pytest-datadir", "pytest-xdist", "elasticsearch (<8.0.0)", "faiss-cpu (>=1.6.4)", "lz4", "py7zr", "rarfile (>=4.0)", "torch", "torchaudio (<0.12.0)", "soundfile", "transformers", "zstandard", "Pillow (>=6.2.1)", "librosa", "black (>=23.1,<24.0)", "ruff (>=0.0.241)", "pyyaml (>=5.3.1)", "s3fs", "apache-beam (>=2.26.0,<2.44.0)", "s3fs (>=2021.11.1)", "tiktoken", "tensorflow (>=2.3,!=2.6.0,!=2.6.1)", "tensorflow-macos"]
docs = ["s3fs"]
jax = ["jax (>=0.2.8,!=0.3.2,<=0.3.25)", "jaxlib (>=0.1.65,<=0.3.25)"]
metrics-tests = ["bert-score (>=0.3.6)", "jiwer", "langdetect", "mauve-text", "nltk", "rouge-score", "sacrebleu", "sacremoses", "scikit-learn", "scipy", "sentencepiece", "seqeval", "sqlalchemy (<2.0.0)", "spacy (>=3.0.0)", "tldextract", "toml (>=0.10.1)", "typer (<0.5.0)", "requests-file (>=1.5.1)", "tldextract (>=3.1.0)", "texttable (>=1.6.3)", "Werkzeug (>=1.0.1)", "six (>=1.15.0,<1.16.0)"]
quality = ["black (>=23.1,<24.0)", "ruff (>=0.0.241)", "pyyaml (>=5.3.1)"]
s3 = ["s3fs"]
tensorflow = ["tensorflow (>=2.2.0,!=2.6.0,!=2.6.1)", "tensorflow-macos"]
tensorflow_gpu = ["tensorflow-gpu (>=2.2.0,!=2.6.0,!=2.6.1)"]
tests = ["absl-py", "pytest", "pytest-datadir", "pytest-xdist", "elasticsearch (<8.0.0)", "faiss-cpu (>=1.6.4)", "lz4", "py7zr", "rarfile (>=4.0)", "torch", "torchaudio (<0.12.0)", "soundfile", "transformers", "zstandard", "Pillow (>=6.2.1)", "librosa", "apache-beam (>=2.26.0,<2.44.0)", "s3fs (>=2021.11.1)", "tiktoken", "tensorflow (>=2.3,!=2.6.0,!=2.6.1)", "tensorflow-macos"]
torch = ["torch"]
vision = ["Pillow (>=6.2.1)"]

[[package]]
name = "defusedxml"
version = "0.7.1"
description = "XML bomb protection for Python stdlib modules"
category = "dev"
optional = false
python-versions = ">=2.7, !=3.0.*, !=3.1.*, !=3.2.*, !=3.3.*, !=3.4.*"

[[package]]
name = "dill"
version = "0.3.6"
description = "serialize all of python"
category = "main"
optional = true
python-versions = ">=3.7"

[package.extras]
graph = ["objgraph (>=1.7.2)"]

[[package]]
name = "docstring-parser"
version = "0.15"
description = "Parse Python docstrings in reST, Google and Numpydoc format"
category = "main"
optional = true
python-versions = ">=3.6,<4.0"

[[package]]
name = "docutils"
version = "0.16"
description = "Docutils -- Python Documentation Utilities"
category = "dev"
optional = false
python-versions = ">=2.7, !=3.0.*, !=3.1.*, !=3.2.*, !=3.3.*, !=3.4.*"

[[package]]
name = "entrypoints"
version = "0.4"
description = "Discover and load entry points from installed packages."
category = "dev"
optional = false
python-versions = ">=3.6"

[[package]]
name = "fastjsonschema"
version = "2.16.3"
description = "Fastest Python implementation of JSON schema"
category = "dev"
optional = false
python-versions = "*"

[package.extras]
devel = ["colorama", "jsonschema", "json-spec", "pylint", "pytest", "pytest-benchmark", "pytest-cache", "validictory"]

[[package]]
name = "filelock"
<<<<<<< HEAD
version = "3.9.0"
=======
version = "3.10.4"
>>>>>>> 7e403638
description = "A platform independent file lock."
category = "main"
optional = false
python-versions = ">=3.7"

[package.extras]
<<<<<<< HEAD
docs = ["furo (>=2022.12.7)", "sphinx-autodoc-typehints (>=1.19.5)", "sphinx (>=5.3)"]
testing = ["covdefaults (>=2.2.2)", "coverage (>=7.0.1)", "pytest-cov (>=4)", "pytest-timeout (>=2.1)", "pytest (>=7.2)"]
=======
docs = ["furo (>=2022.12.7)", "sphinx-autodoc-typehints (>=1.22,!=1.23.4)", "sphinx (>=6.1.3)"]
testing = ["covdefaults (>=2.3)", "coverage (>=7.2.2)", "pytest-cov (>=4)", "pytest-timeout (>=2.1)", "pytest (>=7.2.2)"]
>>>>>>> 7e403638

[[package]]
name = "flake8"
version = "3.9.2"
description = "the modular source code checker: pep8 pyflakes and co"
category = "dev"
optional = false
python-versions = "!=3.0.*,!=3.1.*,!=3.2.*,!=3.3.*,!=3.4.*,>=2.7"

[package.dependencies]
mccabe = ">=0.6.0,<0.7.0"
pycodestyle = ">=2.7.0,<2.8.0"
pyflakes = ">=2.3.0,<2.4.0"

[[package]]
name = "fonttools"
version = "4.39.2"
description = "Tools to manipulate font files"
category = "main"
optional = false
python-versions = ">=3.8"

[package.extras]
all = ["fs (>=2.2.0,<3)", "lxml (>=4.0,<5)", "zopfli (>=0.1.4)", "lz4 (>=1.7.4.2)", "matplotlib", "sympy", "skia-pathops (>=0.5.0)", "uharfbuzz (>=0.23.0)", "brotlicffi (>=0.8.0)", "scipy", "brotli (>=1.0.1)", "munkres", "unicodedata2 (>=15.0.0)", "xattr"]
graphite = ["lz4 (>=1.7.4.2)"]
interpolatable = ["scipy", "munkres"]
lxml = ["lxml (>=4.0,<5)"]
pathops = ["skia-pathops (>=0.5.0)"]
plot = ["matplotlib"]
repacker = ["uharfbuzz (>=0.23.0)"]
symfont = ["sympy"]
type1 = ["xattr"]
ufo = ["fs (>=2.2.0,<3)"]
unicode = ["unicodedata2 (>=15.0.0)"]
woff = ["zopfli (>=0.1.4)", "brotlicffi (>=0.8.0)", "brotli (>=1.0.1)"]

[[package]]
name = "frozenlist"
version = "1.3.3"
description = "A list-like structure which implements collections.abc.MutableSequence"
category = "main"
optional = true
python-versions = ">=3.7"

[[package]]
name = "fsspec"
version = "2023.3.0"
description = "File-system specification"
category = "main"
optional = true
python-versions = ">=3.8"

[package.dependencies]
aiohttp = {version = "<4.0.0a0 || >4.0.0a0,<4.0.0a1 || >4.0.0a1", optional = true, markers = "extra == \"http\""}
requests = {version = "*", optional = true, markers = "extra == \"http\""}

[package.extras]
abfs = ["adlfs"]
adl = ["adlfs"]
arrow = ["pyarrow (>=1)"]
dask = ["dask", "distributed"]
dropbox = ["dropboxdrivefs", "requests", "dropbox"]
fuse = ["fusepy"]
gcs = ["gcsfs"]
git = ["pygit2"]
github = ["requests"]
gs = ["gcsfs"]
gui = ["panel"]
hdfs = ["pyarrow (>=1)"]
http = ["requests", "aiohttp (!=4.0.0a0,!=4.0.0a1)"]
libarchive = ["libarchive-c"]
oci = ["ocifs"]
s3 = ["s3fs"]
sftp = ["paramiko"]
smb = ["smbprotocol"]
ssh = ["paramiko"]
tqdm = ["tqdm"]

[[package]]
name = "ghp-import"
version = "2.1.0"
description = "Copy your docs directly to the gh-pages branch."
category = "dev"
optional = false
python-versions = "*"

[package.dependencies]
python-dateutil = ">=2.8.1"

[package.extras]
dev = ["wheel", "flake8", "markdown", "twine"]

[[package]]
name = "gitdb"
version = "4.0.10"
description = "Git Object Database"
category = "dev"
optional = false
python-versions = ">=3.7"

[package.dependencies]
smmap = ">=3.0.1,<6"

[[package]]
name = "gitpython"
version = "3.1.31"
description = "GitPython is a Python library used to interact with Git repositories"
category = "dev"
optional = false
python-versions = ">=3.7"

[package.dependencies]
gitdb = ">=4.0.1,<5"

[[package]]
name = "griffe"
version = "0.25.5"
description = "Signatures for entire Python programs. Extract the structure, the frame, the skeleton of your project, to generate API documentation or find breaking changes in your API."
category = "dev"
optional = false
python-versions = ">=3.7"

[package.dependencies]
colorama = ">=0.4"

[package.extras]
async = ["aiofiles (>=0.7,<1.0)"]

[[package]]
name = "h5py"
version = "3.8.0"
description = "Read and write HDF5 files from Python"
category = "main"
optional = false
python-versions = ">=3.7"

[package.dependencies]
numpy = ">=1.14.5"

[[package]]
name = "huggingface-hub"
<<<<<<< HEAD
version = "0.12.1"
=======
version = "0.13.3"
>>>>>>> 7e403638
description = "Client library to download and publish models, datasets and other repos on the huggingface.co hub"
category = "main"
optional = true
python-versions = ">=3.7.0"

[package.dependencies]
filelock = "*"
packaging = ">=20.9"
pyyaml = ">=5.1"
requests = "*"
tqdm = ">=4.42.1"
typing-extensions = ">=3.7.4.3"

[package.extras]
<<<<<<< HEAD
all = ["InquirerPy (==0.3.4)", "isort (>=5.5.4)", "jedi", "jinja2", "pytest", "pytest-cov", "pytest-env", "pytest-xdist", "soundfile", "pillow", "black (==22.3)", "flake8 (>=3.8.3)", "flake8-bugbear", "mypy (==0.982)", "types-pyyaml", "types-requests", "types-simplejson", "types-toml", "types-tqdm", "types-urllib3"]
cli = ["InquirerPy (==0.3.4)"]
dev = ["InquirerPy (==0.3.4)", "isort (>=5.5.4)", "jedi", "jinja2", "pytest", "pytest-cov", "pytest-env", "pytest-xdist", "soundfile", "pillow", "black (==22.3)", "flake8 (>=3.8.3)", "flake8-bugbear", "mypy (==0.982)", "types-pyyaml", "types-requests", "types-simplejson", "types-toml", "types-tqdm", "types-urllib3"]
=======
all = ["InquirerPy (==0.3.4)", "jedi", "jinja2", "pytest", "pytest-cov", "pytest-env", "pytest-xdist", "soundfile", "pillow", "black (>=23.1,<24.0)", "ruff (>=0.0.241)", "mypy (==0.982)", "types-pyyaml", "types-requests", "types-simplejson", "types-toml", "types-tqdm", "types-urllib3"]
cli = ["InquirerPy (==0.3.4)"]
dev = ["InquirerPy (==0.3.4)", "jedi", "jinja2", "pytest", "pytest-cov", "pytest-env", "pytest-xdist", "soundfile", "pillow", "black (>=23.1,<24.0)", "ruff (>=0.0.241)", "mypy (==0.982)", "types-pyyaml", "types-requests", "types-simplejson", "types-toml", "types-tqdm", "types-urllib3"]
>>>>>>> 7e403638
fastai = ["toml", "fastai (>=2.4)", "fastcore (>=1.3.27)"]
quality = ["black (>=23.1,<24.0)", "ruff (>=0.0.241)", "mypy (==0.982)"]
tensorflow = ["tensorflow", "pydot", "graphviz"]
<<<<<<< HEAD
testing = ["InquirerPy (==0.3.4)", "isort (>=5.5.4)", "jedi", "jinja2", "pytest", "pytest-cov", "pytest-env", "pytest-xdist", "soundfile", "pillow"]
=======
testing = ["InquirerPy (==0.3.4)", "jedi", "jinja2", "pytest", "pytest-cov", "pytest-env", "pytest-xdist", "soundfile", "pillow"]
>>>>>>> 7e403638
torch = ["torch"]
typing = ["types-pyyaml", "types-requests", "types-simplejson", "types-toml", "types-tqdm", "types-urllib3"]

[[package]]
name = "hypothesis"
version = "4.24.0"
description = "A library for property based testing"
category = "dev"
optional = false
python-versions = ">=2.7, !=3.0.*, !=3.1.*, !=3.2.*, !=3.3.*, !=3.4.*"

[package.dependencies]
attrs = ">=16.0.0"

[package.extras]
all = ["django (>=1.11)", "dpcontracts (>=0.4)", "lark-parser (>=0.6.5)", "numpy (>=1.9.0)", "pandas (>=0.19)", "pytest (>=3.0)", "python-dateutil (>=1.4)", "pytz (>=2014.1)", "pytz"]
django = ["django (>=1.11)", "pytz"]
dpcontracts = ["dpcontracts (>=0.4)"]
lark = ["lark-parser (>=0.6.5)"]
numpy = ["numpy (>=1.9.0)"]
pandas = ["pandas (>=0.19)"]
pytest = ["pytest (>=3.0)"]
dateutil = ["python-dateutil (>=1.4)"]
pytz = ["pytz (>=2014.1)"]

[[package]]
name = "idna"
version = "3.4"
description = "Internationalized Domain Names in Applications (IDNA)"
category = "main"
optional = false
python-versions = ">=3.5"

[[package]]
name = "importlib-metadata"
<<<<<<< HEAD
version = "6.0.0"
=======
version = "6.1.0"
>>>>>>> 7e403638
description = "Read metadata from Python packages"
category = "dev"
optional = false
python-versions = ">=3.7"

[package.dependencies]
zipp = ">=0.5"

[package.extras]
docs = ["sphinx (>=3.5)", "jaraco.packaging (>=9)", "rst.linker (>=1.9)", "furo", "sphinx-lint", "jaraco.tidelift (>=1.4)"]
perf = ["ipython"]
testing = ["pytest (>=6)", "pytest-checkdocs (>=2.4)", "flake8 (<5)", "pytest-cov", "pytest-enabler (>=1.3)", "packaging", "pyfakefs", "flufl.flake8", "pytest-perf (>=0.9.2)", "pytest-black (>=0.3.7)", "pytest-mypy (>=0.9.1)", "pytest-flake8", "importlib-resources (>=1.3)"]

[[package]]
name = "importlib-resources"
version = "5.12.0"
description = "Read resources from Python packages"
category = "main"
optional = false
python-versions = ">=3.7"

[package.dependencies]
zipp = {version = ">=3.1.0", markers = "python_version < \"3.10\""}

[package.extras]
docs = ["sphinx (>=3.5)", "jaraco.packaging (>=9)", "rst.linker (>=1.9)", "furo", "sphinx-lint", "jaraco.tidelift (>=1.4)"]
testing = ["pytest (>=6)", "pytest-checkdocs (>=2.4)", "flake8 (<5)", "pytest-cov", "pytest-enabler (>=1.3)", "pytest-black (>=0.3.7)", "pytest-mypy (>=0.9.1)", "pytest-flake8"]

[[package]]
name = "iniconfig"
version = "2.0.0"
description = "brain-dead simple config-ini parsing"
category = "dev"
optional = false
python-versions = ">=3.7"

[[package]]
name = "jinja2"
version = "3.1.2"
description = "A very fast and expressive template engine."
category = "main"
optional = false
python-versions = ">=3.7"

[package.dependencies]
MarkupSafe = ">=2.0"

[package.extras]
i18n = ["Babel (>=2.7)"]

[[package]]
name = "joblib"
version = "1.2.0"
description = "Lightweight pipelining with Python functions"
category = "main"
optional = false
python-versions = ">=3.7"

[[package]]
name = "jsonargparse"
version = "4.9.0"
description = "Parsing of command line options, yaml/jsonnet config files and/or environment variables based on argparse."
category = "main"
optional = true
python-versions = ">=3.6"

[package.dependencies]
docstring-parser = {version = ">=0.7.3", optional = true, markers = "extra == \"signatures\""}
PyYAML = ">=3.13"

[package.extras]
all = ["docstring-parser (>=0.7.3)", "jsonschema (>=3.2.0)", "jsonnet (>=0.13.0)", "validators (>=0.14.2)", "requests (>=2.18.4)", "fsspec (>=0.8.4)", "argcomplete (>=2.0.0)", "ruyaml (>=0.20.0)", "omegaconf (>=2.1.1)", "reconplogger (>=4.4.0)", "typing-extensions (>=3.10.0.0)", "dataclasses (>=0.8)"]
argcomplete = ["argcomplete (>=2.0.0)"]
dataclasses = ["dataclasses (>=0.8)"]
dev = ["coverage (>=4.5.1)", "responses (>=0.12.0)", "Sphinx (>=1.7.9)", "sphinx-rtd-theme (>=0.4.3)", "autodocsumm (>=0.1.10)", "sphinx-autodoc-typehints (>=1.11.1)", "pre-commit (>=2.19.0)", "pylint (>=1.8.3)", "pycodestyle (>=2.5.0)", "mypy (>=0.701)", "tox (>=3.25.0)"]
doc = ["Sphinx (>=1.7.9)", "sphinx-rtd-theme (>=0.4.3)", "autodocsumm (>=0.1.10)", "sphinx-autodoc-typehints (>=1.11.1)"]
fsspec = ["fsspec (>=0.8.4)"]
jsonnet = ["jsonnet (>=0.13.0)"]
jsonschema = ["jsonschema (>=3.2.0)"]
maintainer = ["bump2version (>=0.5.11)", "twine (>=4.0.0)"]
omegaconf = ["omegaconf (>=2.1.1)"]
reconplogger = ["reconplogger (>=4.4.0)"]
ruyaml = ["ruyaml (>=0.20.0)"]
signatures = ["docstring-parser (>=0.7.3)"]
test = ["coverage (>=4.5.1)", "responses (>=0.12.0)"]
test_no_urls = ["coverage (>=4.5.1)"]
typing_extensions = ["typing-extensions (>=3.10.0.0)"]
urls = ["validators (>=0.14.2)", "requests (>=2.18.4)"]

[[package]]
name = "jsonschema"
version = "4.17.3"
description = "An implementation of JSON Schema validation for Python"
category = "dev"
optional = false
python-versions = ">=3.7"

[package.dependencies]
attrs = ">=17.4.0"
importlib-resources = {version = ">=1.4.0", markers = "python_version < \"3.9\""}
pkgutil-resolve-name = {version = ">=1.3.10", markers = "python_version < \"3.9\""}
pyrsistent = ">=0.14.0,<0.17.0 || >0.17.0,<0.17.1 || >0.17.1,<0.17.2 || >0.17.2"

[package.extras]
format = ["fqdn", "idna", "isoduration", "jsonpointer (>1.13)", "rfc3339-validator", "rfc3987", "uri-template", "webcolors (>=1.11)"]
format-nongpl = ["fqdn", "idna", "isoduration", "jsonpointer (>1.13)", "rfc3339-validator", "rfc3986-validator (>0.1.0)", "uri-template", "webcolors (>=1.11)"]

[[package]]
name = "jupyter-client"
<<<<<<< HEAD
version = "8.0.3"
=======
version = "8.1.0"
>>>>>>> 7e403638
description = "Jupyter protocol implementation and client libraries"
category = "dev"
optional = false
python-versions = ">=3.8"

[package.dependencies]
importlib-metadata = {version = ">=4.8.3", markers = "python_version < \"3.10\""}
jupyter-core = ">=4.12,<5.0.0 || >=5.1.0"
python-dateutil = ">=2.8.2"
pyzmq = ">=23.0"
tornado = ">=6.2"
traitlets = ">=5.3"

[package.extras]
docs = ["ipykernel", "myst-parser", "pydata-sphinx-theme", "sphinx-autodoc-typehints", "sphinx (>=4)", "sphinxcontrib-github-alt", "sphinxcontrib-spelling"]
test = ["codecov", "coverage", "ipykernel (>=6.14)", "mypy", "paramiko", "pre-commit", "pytest", "pytest-cov", "pytest-jupyter[client] (>=0.4.1)", "pytest-timeout"]

[[package]]
name = "jupyter-core"
<<<<<<< HEAD
version = "5.2.0"
=======
version = "5.3.0"
>>>>>>> 7e403638
description = "Jupyter core package. A base package on which Jupyter projects rely."
category = "dev"
optional = false
python-versions = ">=3.8"

[package.dependencies]
platformdirs = ">=2.5"
pywin32 = {version = ">=300", markers = "sys_platform == \"win32\" and platform_python_implementation != \"PyPy\""}
traitlets = ">=5.3"

[package.extras]
docs = ["myst-parser", "sphinx-autodoc-typehints", "sphinxcontrib-github-alt", "sphinxcontrib-spelling", "traitlets"]
test = ["ipykernel", "pre-commit", "pytest", "pytest-cov", "pytest-timeout"]

[[package]]
name = "jupyterlab-pygments"
version = "0.2.2"
description = "Pygments theme using JupyterLab CSS variables"
category = "dev"
optional = false
python-versions = ">=3.7"

[[package]]
name = "jupytext"
version = "1.14.5"
description = "Jupyter notebooks as Markdown documents, Julia, Python or R scripts"
category = "dev"
optional = false
python-versions = "~=3.6"

[package.dependencies]
markdown-it-py = ">=1.0.0,<3.0.0"
mdit-py-plugins = "*"
nbformat = "*"
pyyaml = "*"
toml = "*"

[package.extras]
rst2md = ["sphinx-gallery (>=0.7.0,<0.8.0)"]
toml = ["toml"]

[[package]]
name = "kiwisolver"
version = "1.4.4"
description = "A fast implementation of the Cassowary constraint solver"
category = "main"
optional = false
python-versions = ">=3.7"

[[package]]
name = "lightning-flash"
version = "0.8.1.post0"
description = "Your PyTorch AI Factory - Flash enables you to easily configure and run complex AI recipes."
category = "main"
optional = true
python-versions = ">=3.7"

[package.dependencies]
click = ">=7.1.2"
fsspec = "*"
jsonargparse = {version = ">=3.17.0,<=4.9.0", extras = ["signatures"]}
lightning-utilities = ">=0.3.0"
numpy = "<1.24"
packaging = "*"
pandas = ">=1.1.0"
protobuf = "<=3.20.1"
pyDeprecate = "*"
pytorch-lightning = ">=1.3.6"
torch = ">=1.7.1"
torchmetrics = ">=0.5.0,<0.5.1 || >0.5.1,<0.11.0"

[package.extras]
all = ["torchmetrics (<0.8.0)", "transformers (>=4.13.0)", "lightning-bolts (>=0.3.3)", "transformers (>=4.5)", "sahi (<0.11)", "sentence-transformers", "scikit-learn", "Pillow (>=7.2)", "torchmetrics[text] (>=0.5.1)", "pystiche (>=1.0.0,<2.0.0)", "kornia (>=0.5.1)", "albumentations (>=1.0)", "torchvision", "segmentation-models-pytorch (>=0.2.0)", "sentencepiece (>=0.1.95)", "pytorch-tabular (==0.7.0)", "ftfy", "librosa (>=0.8.1)", "filelock", "pytorch-forecasting (>=0.9.0)", "regex", "torchaudio", "datasets (>=1.8)", "datasets (>=1.16.1)", "pytorchvideo (==0.1.2)", "omegaconf (<=2.1.1)", "timm (>=0.4.5)"]
audio = ["librosa (>=0.8.1)", "transformers (>=4.13.0)", "torchvision", "torchaudio", "datasets (>=1.16.1)"]
core = ["torchmetrics (<0.8.0)", "lightning-bolts (>=0.3.3)", "transformers (>=4.5)", "sahi (<0.11)", "sentence-transformers", "scikit-learn", "Pillow (>=7.2)", "torchmetrics[text] (>=0.5.1)", "pystiche (>=1.0.0,<2.0.0)", "albumentations (>=1.0)", "torchvision", "segmentation-models-pytorch (>=0.2.0)", "sentencepiece (>=0.1.95)", "pytorch-tabular (==0.7.0)", "ftfy", "filelock", "pytorch-forecasting (>=0.9.0)", "regex", "datasets (>=1.8)", "omegaconf (<=2.1.1)", "timm (>=0.4.5)"]
dev = ["sphinx-autodoc-typehints (>=1.0)", "pre-commit", "torchmetrics (<0.8.0)", "sphinx-paramlinks (>=0.5.1)", "transformers (>=4.13.0)", "lightning-bolts (>=0.3.3)", "transformers (>=4.5)", "sahi (<0.11)", "sentence-transformers", "scikit-learn", "pytest-rerunfailures (>=10.0)", "codecov (>=2.1)", "Pillow (>=7.2)", "pytest-mock", "check-manifest", "twine (==3.2)", "isort", "torchmetrics[text] (>=0.5.1)", "pystiche (>=1.0.0,<2.0.0)", "myst-parser (>=0.15)", "sphinx-copybutton (>=0.3)", "kornia (>=0.5.1)", "pandoc (>=1.0)", "pytest-forked", "albumentations (>=1.0)", "docutils (>=0.16)", "torchvision", "segmentation-models-pytorch (>=0.2.0)", "sentencepiece (>=0.1.95)", "nbsphinx (>=0.8.5)", "sphinx (>=4.0,<5.0)", "pytorch-tabular (==0.7.0)", "flake8", "pytest-doctestplus (>=0.9.0)", "pt-lightning-sphinx-theme", "ftfy", "ipython", "librosa (>=0.8.1)", "filelock", "pytest-flake8", "pytorch-forecasting (>=0.9.0)", "sphinx-togglebutton (>=0.2)", "regex", "jinja2 (>=3.0.0,<3.1.0)", "torch-optimizer", "pytest (>=5.0,<7.0)", "torchaudio", "sphinxcontrib-fulltoc (>=1.0)", "sphinxcontrib-mockautodoc", "datasets (>=1.8)", "datasets (>=1.16.1)", "pytorchvideo (==0.1.2)", "coverage", "omegaconf (<=2.1.1)", "timm (>=0.4.5)"]
docs = ["sphinx-autodoc-typehints (>=1.0)", "ipython", "sphinx-togglebutton (>=0.2)", "sphinx-paramlinks (>=0.5.1)", "docutils (>=0.16)", "myst-parser (>=0.15)", "pt-lightning-sphinx-theme", "jinja2 (>=3.0.0,<3.1.0)", "sphinx-copybutton (>=0.3)", "nbsphinx (>=0.8.5)", "sphinxcontrib-fulltoc (>=1.0)", "sphinxcontrib-mockautodoc", "sphinx (>=4.0,<5.0)", "pandoc (>=1.0)"]
graph = ["networkx", "torch-sparse", "torch-geometric (>=2.0.0)", "torch-cluster", "class-resolver (>=0.3.2)", "torch-scatter"]
image = ["ftfy", "albumentations (>=1.0)", "lightning-bolts (>=0.3.3)", "pystiche (>=1.0.0,<2.0.0)", "torchvision", "regex", "sahi (<0.11)", "segmentation-models-pytorch (>=0.2.0)", "Pillow (>=7.2)", "timm (>=0.4.5)"]
image_extras = ["torchmetrics (<0.8.0)", "fastface", "lightning-bolts (>=0.3.3)", "sahi (<0.11)", "icevision (>=0.8)", "Pillow (>=7.2)", "fairscale", "fiftyone", "pystiche (>=1.0.0,<2.0.0)", "matplotlib", "sahi (>=0.8.19,<0.11.0)", "learn2learn", "pytorch-lightning (<1.5.0)", "kornia (>=0.5.1)", "albumentations (>=1.0)", "torchvision", "segmentation-models-pytorch (>=0.2.0)", "effdet", "ftfy", "classy-vision", "torch (<1.12)", "regex", "icedata", "vissl (>=0.1.5)", "timm (>=0.4.5)"]
image_extras_baal = ["ftfy", "albumentations (>=1.0)", "lightning-bolts (>=0.3.3)", "pystiche (>=1.0.0,<2.0.0)", "torchvision", "regex", "sahi (<0.11)", "baal (>=1.3.2)", "segmentation-models-pytorch (>=0.2.0)", "Pillow (>=7.2)", "timm (>=0.4.5)"]
notebooks = ["jupyter", "nbconvert", "jupyter-client"]
pointcloud = ["open3d (==0.13)", "torch (==1.7.1)", "tensorboard", "torchvision"]
serve = ["aiofiles", "torchvision", "jinja2 (>=3.0.0,<3.1.0)", "uvicorn[standard] (>=0.12.0)", "cytoolz", "pydantic (>1.8.1)", "pillow", "fastapi (>=0.65.2)", "tqdm", "pyyaml", "graphviz", "starlette (==0.14.2)"]
tabular = ["torchmetrics (<0.8.0)", "pytorch-forecasting (>=0.9.0)", "scikit-learn", "pytorch-tabular (==0.7.0)", "omegaconf (<=2.1.1)"]
test = ["check-manifest", "twine (==3.2)", "pre-commit", "pytest-flake8", "isort", "pytest-forked", "pytest-doctestplus (>=0.9.0)", "pytest-mock", "torch-optimizer", "pytest (>=5.0,<7.0)", "pytest-rerunfailures (>=10.0)", "scikit-learn", "codecov (>=2.1)", "coverage", "flake8"]
text = ["ftfy", "torchmetrics[text] (>=0.5.1)", "filelock", "torchvision", "transformers (>=4.5)", "regex", "sentence-transformers", "sentencepiece (>=0.1.95)", "datasets (>=1.8)"]
video = ["torchvision", "pytorchvideo (==0.1.2)", "Pillow (>=7.2)", "kornia (>=0.5.1)"]
video_extras = ["fiftyone", "torchvision", "kornia (>=0.5.1)", "pytorchvideo (==0.1.2)", "Pillow (>=7.2)"]
vision = ["ftfy", "albumentations (>=1.0)", "lightning-bolts (>=0.3.3)", "pystiche (>=1.0.0,<2.0.0)", "torchvision", "regex", "sahi (<0.11)", "segmentation-models-pytorch (>=0.2.0)", "kornia (>=0.5.1)", "pytorchvideo (==0.1.2)", "Pillow (>=7.2)", "timm (>=0.4.5)"]

[[package]]
name = "lightning-utilities"
<<<<<<< HEAD
version = "0.7.1"
=======
version = "0.8.0"
>>>>>>> 7e403638
description = "PyTorch Lightning Sample project."
category = "main"
optional = true
python-versions = ">=3.7"

[package.dependencies]
packaging = ">=17.1"
typing-extensions = "*"

[package.extras]
cli = ["fire"]
docs = ["sphinx (>=4.0,<5.0)"]
test = ["coverage (==6.5.0)"]
typing = ["mypy (>=1.0.0)"]
<<<<<<< HEAD
=======

[[package]]
name = "lit"
version = "16.0.0"
description = "A Software Testing Tool"
category = "main"
optional = false
python-versions = "*"
>>>>>>> 7e403638

[[package]]
name = "lxml"
version = "4.9.2"
description = "Powerful and Pythonic XML processing library combining libxml2/libxslt with the ElementTree API."
category = "dev"
optional = false
python-versions = ">=2.7, !=3.0.*, !=3.1.*, !=3.2.*, !=3.3.*, != 3.4.*"

[package.extras]
cssselect = ["cssselect (>=0.7)"]
html5 = ["html5lib"]
htmlsoup = ["beautifulsoup4"]
source = ["Cython (>=0.29.7)"]

[[package]]
name = "markdown"
version = "3.3.7"
description = "Python implementation of Markdown."
category = "dev"
optional = false
python-versions = ">=3.6"

[package.dependencies]
importlib-metadata = {version = ">=4.4", markers = "python_version < \"3.10\""}

[package.extras]
testing = ["coverage", "pyyaml"]

[[package]]
name = "markdown-it-py"
version = "2.2.0"
description = "Python port of markdown-it. Markdown parsing, done right!"
category = "dev"
optional = false
python-versions = ">=3.7"

[package.dependencies]
mdurl = ">=0.1,<1.0"

[package.extras]
benchmarking = ["psutil", "pytest", "pytest-benchmark"]
code_style = ["pre-commit (>=3.0,<4.0)"]
compare = ["commonmark (>=0.9,<1.0)", "markdown (>=3.4,<4.0)", "mistletoe (>=1.0,<2.0)", "mistune (>=2.0,<3.0)", "panflute (>=2.3,<3.0)"]
linkify = ["linkify-it-py (>=1,<3)"]
plugins = ["mdit-py-plugins"]
profiling = ["gprof2dot"]
rtd = ["attrs", "myst-parser", "pyyaml", "sphinx", "sphinx-copybutton", "sphinx-design", "sphinx-book-theme"]
testing = ["coverage", "pytest", "pytest-cov", "pytest-regressions"]

[[package]]
name = "markupsafe"
version = "2.1.2"
description = "Safely add untrusted strings to HTML/XML markup."
category = "main"
optional = false
python-versions = ">=3.7"

[[package]]
name = "matplotlib"
version = "3.7.1"
description = "Python plotting package"
category = "main"
optional = false
python-versions = ">=3.8"

[package.dependencies]
contourpy = ">=1.0.1"
cycler = ">=0.10"
fonttools = ">=4.22.0"
importlib-resources = {version = ">=3.2.0", markers = "python_version < \"3.10\""}
kiwisolver = ">=1.0.1"
numpy = ">=1.20"
packaging = ">=20.0"
pillow = ">=6.2.0"
pyparsing = ">=2.3.1"
python-dateutil = ">=2.7"
setuptools_scm = ">=7"

[[package]]
name = "mccabe"
version = "0.6.1"
description = "McCabe checker, plugin for flake8"
category = "dev"
optional = false
python-versions = "*"

[[package]]
name = "mdit-py-plugins"
version = "0.3.5"
description = "Collection of plugins for markdown-it-py"
category = "dev"
optional = false
python-versions = ">=3.7"

[package.dependencies]
markdown-it-py = ">=1.0.0,<3.0.0"

[package.extras]
code_style = ["pre-commit"]
rtd = ["attrs", "myst-parser (>=0.16.1,<0.17.0)", "sphinx-book-theme (>=0.1.0,<0.2.0)"]
testing = ["coverage", "pytest", "pytest-cov", "pytest-regressions"]

[[package]]
name = "mdurl"
version = "0.1.2"
description = "Markdown URL utilities"
category = "dev"
optional = false
python-versions = ">=3.7"

[[package]]
name = "mergedeep"
version = "1.3.4"
description = "A deep merge function for 🐍."
category = "dev"
optional = false
python-versions = ">=3.6"

[[package]]
name = "mistune"
version = "0.8.4"
description = "The fastest markdown parser in pure Python"
category = "dev"
optional = false
python-versions = "*"

[[package]]
name = "mkdocs"
version = "1.4.2"
description = "Project documentation with Markdown."
category = "dev"
optional = false
python-versions = ">=3.7"

[package.dependencies]
click = ">=7.0"
colorama = {version = ">=0.4", markers = "platform_system == \"Windows\""}
ghp-import = ">=1.0"
importlib-metadata = {version = ">=4.3", markers = "python_version < \"3.10\""}
jinja2 = ">=2.11.1"
markdown = ">=3.2.1,<3.4"
mergedeep = ">=1.3.4"
packaging = ">=20.5"
pyyaml = ">=5.1"
pyyaml-env-tag = ">=0.1"
watchdog = ">=2.0"

[package.extras]
i18n = ["babel (>=2.9.0)"]
min-versions = ["babel (==2.9.0)", "click (==7.0)", "colorama (==0.4)", "ghp-import (==1.0)", "importlib-metadata (==4.3)", "jinja2 (==2.11.1)", "markdown (==3.2.1)", "markupsafe (==2.0.1)", "mergedeep (==1.3.4)", "packaging (==20.5)", "pyyaml-env-tag (==0.1)", "pyyaml (==5.1)", "typing-extensions (==3.10)", "watchdog (==2.0)"]

[[package]]
name = "mkdocs-autorefs"
version = "0.4.1"
description = "Automatically link across pages in MkDocs."
category = "dev"
optional = false
python-versions = ">=3.7"

[package.dependencies]
Markdown = ">=3.3"
mkdocs = ">=1.1"

[[package]]
name = "mkdocs-exclude-search"
version = "0.6.5"
description = "A mkdocs plugin that lets you exclude selected files or sections from the search index."
category = "dev"
optional = false
python-versions = ">=3.6"

[package.dependencies]
mkdocs = ">=1.0.4"

[[package]]
name = "mkdocs-jupyter"
version = "0.21.0"
description = "Use Jupyter in mkdocs websites"
category = "dev"
optional = false
python-versions = ">=3.7.1,<4"

[package.dependencies]
jupytext = ">=1.13.8,<2.0.0"
mkdocs = ">=1.2.3,<2.0.0"
mkdocs-material = ">=8.0.0,<9.0.0"
nbconvert = ">=6.2.0,<7.0.0"
Pygments = ">=2.12.0,<3.0.0"

[[package]]
name = "mkdocs-material"
version = "8.5.11"
description = "Documentation that simply works"
category = "dev"
optional = false
python-versions = ">=3.7"

[package.dependencies]
jinja2 = ">=3.0.2"
markdown = ">=3.2"
mkdocs = ">=1.4.0"
mkdocs-material-extensions = ">=1.1"
pygments = ">=2.12"
pymdown-extensions = ">=9.4"
requests = ">=2.26"

[[package]]
name = "mkdocs-material-extensions"
version = "1.1.1"
description = "Extension pack for Python Markdown and MkDocs Material."
category = "dev"
optional = false
python-versions = ">=3.7"

[[package]]
name = "mkdocstrings"
version = "0.18.1"
description = "Automatic documentation from sources, for MkDocs."
category = "dev"
optional = false
python-versions = ">=3.7"

[package.dependencies]
Jinja2 = ">=2.11.1"
Markdown = ">=3.3"
MarkupSafe = ">=1.1"
mkdocs = ">=1.2"
mkdocs-autorefs = ">=0.3.1"
mkdocstrings-python = {version = ">=0.5.2", optional = true, markers = "extra == \"python\""}
mkdocstrings-python-legacy = ">=0.2"
pymdown-extensions = ">=6.3"

[package.extras]
crystal = ["mkdocstrings-crystal (>=0.3.4)"]
python = ["mkdocstrings-python (>=0.5.2)"]
python-legacy = ["mkdocstrings-python-legacy (>=0.2.1)"]

[[package]]
name = "mkdocstrings-python"
version = "0.6.6"
description = "A Python handler for mkdocstrings."
category = "dev"
optional = false
python-versions = ">=3.7"

[package.dependencies]
griffe = ">=0.11.1"
mkdocstrings = ">=0.18"

[[package]]
name = "mkdocstrings-python-legacy"
version = "0.2.2"
description = "A legacy Python handler for mkdocstrings."
category = "dev"
optional = false
python-versions = ">=3.7"

[package.dependencies]
mkdocstrings = ">=0.18"
pytkdocs = ">=0.14"

[[package]]
name = "mpmath"
version = "1.3.0"
description = "Python library for arbitrary-precision floating-point arithmetic"
category = "main"
optional = false
python-versions = "*"

[package.extras]
develop = ["pytest (>=4.6)", "pycodestyle", "pytest-cov", "codecov", "wheel"]
docs = ["sphinx"]
gmpy = ["gmpy2 (>=2.1.0a4)"]
tests = ["pytest (>=4.6)"]

[[package]]
name = "multidict"
version = "6.0.4"
description = "multidict implementation"
category = "main"
optional = true
python-versions = ">=3.7"

[[package]]
name = "multiprocess"
version = "0.70.14"
description = "better multiprocessing and multithreading in python"
category = "main"
optional = true
python-versions = ">=3.7"

[package.dependencies]
dill = ">=0.3.6"

[[package]]
name = "mypy"
version = "0.910"
description = "Optional static typing for Python"
category = "dev"
optional = false
python-versions = ">=3.5"

[package.dependencies]
mypy-extensions = ">=0.4.3,<0.5.0"
toml = "*"
typing-extensions = ">=3.7.4"

[package.extras]
dmypy = ["psutil (>=4.0)"]
python2 = ["typed-ast (>=1.4.0,<1.5.0)"]

[[package]]
name = "mypy-extensions"
version = "0.4.4"
description = "Experimental type system extensions for programs checked with the mypy typechecker."
category = "dev"
optional = false
python-versions = ">=2.7"

[[package]]
name = "nbclient"
version = "0.7.2"
description = "A client library for executing notebooks. Formerly nbconvert's ExecutePreprocessor."
category = "dev"
optional = false
python-versions = ">=3.7.0"

[package.dependencies]
jupyter-client = ">=6.1.12"
jupyter-core = ">=4.12,<5.0.0 || >=5.1.0"
nbformat = ">=5.1"
traitlets = ">=5.3"

[package.extras]
dev = ["pre-commit"]
docs = ["autodoc-traits", "mock", "moto", "myst-parser", "nbclient", "sphinx-book-theme", "sphinx (>=1.7)"]
test = ["ipykernel", "ipython", "ipywidgets", "nbconvert (>=7.0.0)", "pytest-asyncio", "pytest-cov (>=4.0)", "pytest (>=7.0)", "testpath", "xmltodict"]

[[package]]
name = "nbconvert"
version = "6.5.4"
description = "Converting Jupyter Notebooks"
category = "dev"
optional = false
python-versions = ">=3.7"

[package.dependencies]
beautifulsoup4 = "*"
bleach = "*"
defusedxml = "*"
entrypoints = ">=0.2.2"
jinja2 = ">=3.0"
jupyter-core = ">=4.7"
jupyterlab-pygments = "*"
lxml = "*"
MarkupSafe = ">=2.0"
mistune = ">=0.8.1,<2"
nbclient = ">=0.5.0"
nbformat = ">=5.1"
packaging = "*"
pandocfilters = ">=1.4.1"
pygments = ">=2.4.1"
tinycss2 = "*"
traitlets = ">=5.0"

[package.extras]
all = ["pytest", "pytest-cov", "pytest-dependency", "ipykernel", "ipywidgets (>=7)", "pre-commit", "pyppeteer (>=1,<1.1)", "tornado (>=6.1)", "sphinx (>=1.5.1)", "sphinx-rtd-theme", "nbsphinx (>=0.2.12)", "ipython"]
docs = ["sphinx (>=1.5.1)", "sphinx-rtd-theme", "nbsphinx (>=0.2.12)", "ipython"]
serve = ["tornado (>=6.1)"]
test = ["pytest", "pytest-cov", "pytest-dependency", "ipykernel", "ipywidgets (>=7)", "pre-commit", "pyppeteer (>=1,<1.1)"]
webpdf = ["pyppeteer (>=1,<1.1)"]

[[package]]
name = "nbformat"
<<<<<<< HEAD
version = "5.7.3"
=======
version = "5.8.0"
>>>>>>> 7e403638
description = "The Jupyter Notebook format"
category = "dev"
optional = false
python-versions = ">=3.7"

[package.dependencies]
fastjsonschema = "*"
jsonschema = ">=2.6"
jupyter-core = "*"
traitlets = ">=5.1"

[package.extras]
docs = ["myst-parser", "pydata-sphinx-theme", "sphinx", "sphinxcontrib-github-alt", "sphinxcontrib-spelling"]
test = ["pep440", "pre-commit", "pytest", "testpath"]
<<<<<<< HEAD
=======

[[package]]
name = "networkx"
version = "3.0"
description = "Python package for creating and manipulating graphs and networks"
category = "main"
optional = false
python-versions = ">=3.8"

[package.extras]
default = ["numpy (>=1.20)", "scipy (>=1.8)", "matplotlib (>=3.4)", "pandas (>=1.3)"]
developer = ["pre-commit (>=2.20)", "mypy (>=0.991)"]
doc = ["sphinx (==5.2.3)", "pydata-sphinx-theme (>=0.11)", "sphinx-gallery (>=0.11)", "numpydoc (>=1.5)", "pillow (>=9.2)", "nb2plots (>=0.6)", "texext (>=0.6.7)"]
extra = ["lxml (>=4.6)", "pygraphviz (>=1.10)", "pydot (>=1.4.2)", "sympy (>=1.10)"]
test = ["pytest (>=7.2)", "pytest-cov (>=4.0)", "codecov (>=2.1)"]
>>>>>>> 7e403638

[[package]]
name = "numpy"
version = "1.23.5"
description = "NumPy is the fundamental package for array computing with Python."
category = "main"
optional = false
python-versions = ">=3.8"

[[package]]
name = "nvidia-cublas-cu11"
version = "11.10.3.66"
description = "CUBLAS native runtime libraries"
category = "main"
optional = false
python-versions = ">=3"

[[package]]
name = "nvidia-cuda-cupti-cu11"
version = "11.7.101"
description = "CUDA profiling tools runtime libs."
category = "main"
optional = false
python-versions = ">=3"

[[package]]
name = "nvidia-cuda-nvrtc-cu11"
version = "11.7.99"
description = "NVRTC native runtime libraries"
category = "main"
optional = false
python-versions = ">=3"

[[package]]
name = "nvidia-cuda-runtime-cu11"
version = "11.7.99"
description = "CUDA Runtime native Libraries"
category = "main"
optional = false
python-versions = ">=3"

[[package]]
name = "nvidia-cudnn-cu11"
version = "8.5.0.96"
description = "cuDNN runtime libraries"
category = "main"
optional = false
python-versions = ">=3"

[[package]]
name = "nvidia-cufft-cu11"
version = "10.9.0.58"
description = "CUFFT native runtime libraries"
category = "main"
optional = false
python-versions = ">=3"

[[package]]
name = "nvidia-curand-cu11"
version = "10.2.10.91"
description = "CURAND native runtime libraries"
category = "main"
optional = false
python-versions = ">=3"

[[package]]
name = "nvidia-cusolver-cu11"
version = "11.4.0.1"
description = "CUDA solver native runtime libraries"
category = "main"
optional = false
python-versions = ">=3"

[[package]]
name = "nvidia-cusparse-cu11"
version = "11.7.4.91"
description = "CUSPARSE native runtime libraries"
category = "main"
optional = false
python-versions = ">=3"

[[package]]
name = "nvidia-nccl-cu11"
version = "2.14.3"
description = "NVIDIA Collective Communication Library (NCCL) Runtime"
category = "main"
optional = false
python-versions = ">=3"

[[package]]
name = "nvidia-nvtx-cu11"
version = "11.7.91"
description = "NVIDIA Tools Extension"
category = "main"
optional = false
python-versions = ">=3"

[[package]]
name = "packaging"
version = "23.0"
description = "Core utilities for Python packages"
category = "main"
optional = false
python-versions = ">=3.7"

[[package]]
name = "pandas"
version = "1.5.3"
description = "Powerful data structures for data analysis, time series, and statistics"
category = "main"
optional = true
python-versions = ">=3.8"

[package.dependencies]
numpy = [
    {version = ">=1.20.3", markers = "python_version < \"3.10\""},
    {version = ">=1.21.0", markers = "python_version >= \"3.10\""},
    {version = ">=1.23.2", markers = "python_version >= \"3.11\""},
]
python-dateutil = ">=2.8.1"
pytz = ">=2020.1"

[package.extras]
test = ["hypothesis (>=5.5.3)", "pytest (>=6.0)", "pytest-xdist (>=1.31)"]

[[package]]
name = "pandocfilters"
version = "1.5.0"
description = "Utilities for writing pandoc filters in python"
category = "dev"
optional = false
python-versions = ">=2.7, !=3.0.*, !=3.1.*, !=3.2.*, !=3.3.*"

[[package]]
name = "pathspec"
<<<<<<< HEAD
version = "0.11.0"
=======
version = "0.11.1"
>>>>>>> 7e403638
description = "Utility library for gitignore style pattern matching of file paths."
category = "dev"
optional = false
python-versions = ">=3.7"

[[package]]
name = "pbr"
version = "5.11.1"
description = "Python Build Reasonableness"
category = "dev"
optional = false
python-versions = ">=2.6"

[[package]]
name = "pillow"
version = "9.4.0"
description = "Python Imaging Library (Fork)"
category = "main"
optional = false
python-versions = ">=3.7"

[package.extras]
docs = ["furo", "olefile", "sphinx (>=2.4)", "sphinx-copybutton", "sphinx-inline-tabs", "sphinx-issues (>=3.0.1)", "sphinx-removed-in", "sphinxext-opengraph"]
tests = ["check-manifest", "coverage", "defusedxml", "markdown2", "olefile", "packaging", "pyroma", "pytest", "pytest-cov", "pytest-timeout"]

[[package]]
name = "pkgutil-resolve-name"
version = "1.3.10"
description = "Resolve a name to an object."
category = "dev"
optional = false
python-versions = ">=3.6"

[[package]]
name = "platformdirs"
<<<<<<< HEAD
version = "3.1.0"
=======
version = "3.1.1"
>>>>>>> 7e403638
description = "A small Python package for determining appropriate platform-specific dirs, e.g. a \"user data dir\"."
category = "dev"
optional = false
python-versions = ">=3.7"

[package.extras]
docs = ["furo (>=2022.12.7)", "proselint (>=0.13)", "sphinx-autodoc-typehints (>=1.22,!=1.23.4)", "sphinx (>=6.1.3)"]
test = ["appdirs (==1.4.4)", "covdefaults (>=2.2.2)", "pytest-cov (>=4)", "pytest-mock (>=3.10)", "pytest (>=7.2.1)"]

[[package]]
name = "pluggy"
version = "1.0.0"
description = "plugin and hook calling mechanisms for python"
category = "dev"
optional = false
python-versions = ">=3.6"

[package.extras]
testing = ["pytest-benchmark", "pytest"]
dev = ["tox", "pre-commit"]

[[package]]
name = "protobuf"
version = "3.20.1"
description = "Protocol Buffers"
category = "main"
optional = true
python-versions = ">=3.7"

[[package]]
name = "py"
version = "1.11.0"
description = "library with cross-python path, ini-parsing, io, code, log facilities"
category = "dev"
optional = false
python-versions = ">=2.7, !=3.0.*, !=3.1.*, !=3.2.*, !=3.3.*, !=3.4.*"

[[package]]
name = "pyarrow"
version = "11.0.0"
description = "Python library for Apache Arrow"
category = "main"
optional = true
python-versions = ">=3.7"

[package.dependencies]
numpy = ">=1.16.6"

[[package]]
name = "pycodestyle"
version = "2.7.0"
description = "Python style guide checker"
category = "dev"
optional = false
python-versions = ">=2.7, !=3.0.*, !=3.1.*, !=3.2.*, !=3.3.*"

[[package]]
name = "pycparser"
version = "2.21"
description = "C parser in Python"
category = "dev"
optional = false
python-versions = ">=2.7, !=3.0.*, !=3.1.*, !=3.2.*, !=3.3.*"

[[package]]
name = "pydeprecate"
version = "0.3.2"
description = "Deprecation tooling"
category = "main"
optional = true
python-versions = ">=3.6"

[[package]]
name = "pyflakes"
version = "2.3.1"
description = "passive checker of Python programs"
category = "dev"
optional = false
python-versions = ">=2.7, !=3.0.*, !=3.1.*, !=3.2.*, !=3.3.*"

[[package]]
name = "pygments"
version = "2.14.0"
description = "Pygments is a syntax highlighting package written in Python."
category = "dev"
optional = false
python-versions = ">=3.6"

[package.extras]
plugins = ["importlib-metadata"]

[[package]]
name = "pymdown-extensions"
version = "9.10"
description = "Extension pack for Python Markdown."
category = "dev"
optional = false
python-versions = ">=3.7"

[package.dependencies]
markdown = ">=3.2"
pyyaml = "*"

[[package]]
name = "pyparsing"
version = "3.0.9"
description = "pyparsing module - Classes and methods to define and execute parsing grammars"
category = "main"
optional = false
python-versions = ">=3.6.8"

[package.extras]
diagrams = ["railroad-diagrams", "jinja2"]

[[package]]
name = "pyrsistent"
version = "0.19.3"
description = "Persistent/Functional/Immutable data structures"
category = "dev"
optional = false
python-versions = ">=3.7"

[[package]]
name = "pytest"
version = "6.2.5"
description = "pytest: simple powerful testing with Python"
category = "dev"
optional = false
python-versions = ">=3.6"

[package.dependencies]
atomicwrites = {version = ">=1.0", markers = "sys_platform == \"win32\""}
attrs = ">=19.2.0"
colorama = {version = "*", markers = "sys_platform == \"win32\""}
iniconfig = "*"
packaging = "*"
pluggy = ">=0.12,<2.0"
py = ">=1.8.2"
toml = "*"

[package.extras]
testing = ["argcomplete", "hypothesis (>=3.56)", "mock", "nose", "requests", "xmlschema"]

[[package]]
name = "pytest-cov"
version = "2.12.1"
description = "Pytest plugin for measuring coverage."
category = "dev"
optional = false
python-versions = ">=2.7, !=3.0.*, !=3.1.*, !=3.2.*, !=3.3.*, !=3.4.*"

[package.dependencies]
coverage = ">=5.2.1"
pytest = ">=4.6"
toml = "*"

[package.extras]
testing = ["fields", "hunter", "process-tests", "six", "pytest-xdist", "virtualenv"]

[[package]]
name = "pytest-mock"
version = "3.10.0"
description = "Thin-wrapper around the mock package for easier use with pytest"
category = "dev"
optional = false
python-versions = ">=3.7"

[package.dependencies]
pytest = ">=5.0"

[package.extras]
dev = ["pre-commit", "tox", "pytest-asyncio"]

[[package]]
name = "python-dateutil"
version = "2.8.2"
description = "Extensions to the standard Python datetime module"
category = "main"
optional = false
python-versions = "!=3.0.*,!=3.1.*,!=3.2.*,>=2.7"

[package.dependencies]
six = ">=1.5"

[[package]]
name = "pytkdocs"
version = "0.16.1"
description = "Load Python objects documentation."
category = "dev"
optional = false
python-versions = ">=3.7"

[package.dependencies]
astunparse = {version = ">=1.6", markers = "python_version < \"3.9\""}

[package.extras]
numpy-style = ["docstring_parser (>=0.7)"]

[[package]]
name = "pytorch-lightning"
<<<<<<< HEAD
version = "1.9.4"
=======
version = "2.0.0"
>>>>>>> 7e403638
description = "PyTorch Lightning is the lightweight PyTorch wrapper for ML researchers. Scale your models. Write less boilerplate."
category = "main"
optional = true
python-versions = ">=3.8"

[package.dependencies]
fsspec = {version = ">2021.06.0", extras = ["http"]}
<<<<<<< HEAD
lightning-utilities = ">=0.6.0.post0"
numpy = ">=1.17.2"
packaging = ">=17.1"
PyYAML = ">=5.4"
torch = ">=1.10.0"
=======
lightning-utilities = ">=0.7.0"
numpy = ">=1.17.2"
packaging = ">=17.1"
PyYAML = ">=5.4"
torch = ">=1.11.0"
>>>>>>> 7e403638
torchmetrics = ">=0.7.0"
tqdm = ">=4.57.0"
typing-extensions = ">=4.0.0"

[package.extras]
<<<<<<< HEAD
all = ["matplotlib (>3.1)", "omegaconf (>=2.0.5)", "hydra-core (>=1.0.5)", "jsonargparse[signatures] (>=4.18.0)", "rich (>=10.14.0,!=10.15.0.a)", "tensorboardX (>=2.2)", "colossalai (>=0.2.0)", "fairscale (>=0.4.5)", "deepspeed (>=0.6.0)", "horovod (>=0.21.2,!=0.24.0)", "torchvision (>=0.11.1)", "gym[classic_control] (>=0.17.0)", "ipython[all] (<8.7.1)", "hivemind (==1.1.5)"]
colossalai = ["colossalai (>=0.2.0)"]
deepspeed = ["deepspeed (>=0.6.0)"]
dev = ["matplotlib (>3.1)", "omegaconf (>=2.0.5)", "hydra-core (>=1.0.5)", "jsonargparse[signatures] (>=4.18.0)", "rich (>=10.14.0,!=10.15.0.a)", "tensorboardX (>=2.2)", "colossalai (>=0.2.0)", "fairscale (>=0.4.5)", "deepspeed (>=0.6.0)", "horovod (>=0.21.2,!=0.24.0)", "torchvision (>=0.11.1)", "gym[classic_control] (>=0.17.0)", "ipython[all] (<8.7.1)", "coverage (==6.5.0)", "codecov (==2.1.12)", "pytest (==7.2.0)", "pytest-cov (==4.0.0)", "pytest-forked (==1.4.0)", "pytest-rerunfailures (==10.3)", "pre-commit (==2.20.0)", "cloudpickle (>=1.3)", "scikit-learn (>0.22.1)", "onnxruntime (<1.14.0)", "psutil (<5.9.5)", "pandas (>1.0)", "fastapi (<0.87.0)", "uvicorn (<0.19.1)", "tensorboard (>=2.9.1)", "protobuf (<=3.20.1)", "hivemind (==1.1.5)"]
examples = ["torchvision (>=0.11.1)", "gym[classic_control] (>=0.17.0)", "ipython[all] (<8.7.1)"]
extra = ["matplotlib (>3.1)", "omegaconf (>=2.0.5)", "hydra-core (>=1.0.5)", "jsonargparse[signatures] (>=4.18.0)", "rich (>=10.14.0,!=10.15.0.a)", "tensorboardX (>=2.2)"]
fairscale = ["fairscale (>=0.4.5)"]
hivemind = ["hivemind (==1.1.5)"]
horovod = ["horovod (>=0.21.2,!=0.24.0)"]
strategies = ["colossalai (>=0.2.0)", "fairscale (>=0.4.5)", "deepspeed (>=0.6.0)", "horovod (>=0.21.2,!=0.24.0)", "hivemind (==1.1.5)"]
test = ["coverage (==6.5.0)", "codecov (==2.1.12)", "pytest (==7.2.0)", "pytest-cov (==4.0.0)", "pytest-forked (==1.4.0)", "pytest-rerunfailures (==10.3)", "pre-commit (==2.20.0)", "cloudpickle (>=1.3)", "scikit-learn (>0.22.1)", "onnxruntime (<1.14.0)", "psutil (<5.9.5)", "pandas (>1.0)", "fastapi (<0.87.0)", "uvicorn (<0.19.1)", "tensorboard (>=2.9.1)", "protobuf (<=3.20.1)"]

[[package]]
name = "pytz"
version = "2022.7.1"
=======
all = ["matplotlib (>3.1)", "omegaconf (>=2.0.5)", "hydra-core (>=1.0.5)", "jsonargparse[signatures] (>=4.18.0)", "rich (>=12.3.0)", "tensorboardX (>=2.2)", "deepspeed (>=0.6.0)", "lightning-colossalai (>=0.1.0dev1)", "torchvision (>=0.11.1)", "gym[classic_control] (>=0.17.0)", "ipython[all] (<8.7.1)", "torchmetrics (>=0.10.0)", "lightning-utilities (>=0.7.0)"]
deepspeed = ["deepspeed (>=0.6.0)"]
dev = ["matplotlib (>3.1)", "omegaconf (>=2.0.5)", "hydra-core (>=1.0.5)", "jsonargparse[signatures] (>=4.18.0)", "rich (>=12.3.0)", "tensorboardX (>=2.2)", "deepspeed (>=0.6.0)", "lightning-colossalai (>=0.1.0dev1)", "torchvision (>=0.11.1)", "gym[classic_control] (>=0.17.0)", "ipython[all] (<8.7.1)", "torchmetrics (>=0.10.0)", "lightning-utilities (>=0.7.0)", "coverage (==6.5.0)", "codecov (==2.1.12)", "pytest (==7.2.0)", "pytest-cov (==4.0.0)", "pytest-forked (==1.4.0)", "pytest-rerunfailures (==10.3)", "pre-commit (==2.20.0)", "cloudpickle (>=1.3)", "scikit-learn (>0.22.1)", "onnx (<1.14.0)", "onnxruntime (<1.14.0)", "psutil (<5.9.5)", "pandas (>1.0)", "fastapi (<0.87.0)", "uvicorn (<0.19.1)", "tensorboard (>=2.9.1)", "protobuf (<=3.20.1)"]
examples = ["torchvision (>=0.11.1)", "gym[classic_control] (>=0.17.0)", "ipython[all] (<8.7.1)", "torchmetrics (>=0.10.0)", "lightning-utilities (>=0.7.0)"]
extra = ["matplotlib (>3.1)", "omegaconf (>=2.0.5)", "hydra-core (>=1.0.5)", "jsonargparse[signatures] (>=4.18.0)", "rich (>=12.3.0)", "tensorboardX (>=2.2)"]
lightning-colossalai = ["lightning-colossalai (>=0.1.0dev1)"]
strategies = ["deepspeed (>=0.6.0)", "lightning-colossalai (>=0.1.0dev1)"]
test = ["coverage (==6.5.0)", "codecov (==2.1.12)", "pytest (==7.2.0)", "pytest-cov (==4.0.0)", "pytest-forked (==1.4.0)", "pytest-rerunfailures (==10.3)", "pre-commit (==2.20.0)", "cloudpickle (>=1.3)", "scikit-learn (>0.22.1)", "onnx (<1.14.0)", "onnxruntime (<1.14.0)", "psutil (<5.9.5)", "pandas (>1.0)", "fastapi (<0.87.0)", "uvicorn (<0.19.1)", "tensorboard (>=2.9.1)", "protobuf (<=3.20.1)"]

[[package]]
name = "pytz"
version = "2023.2"
>>>>>>> 7e403638
description = "World timezone definitions, modern and historical"
category = "main"
optional = true
python-versions = "*"

[[package]]
name = "pywin32"
version = "305"
description = "Python for Window Extensions"
category = "dev"
optional = false
python-versions = "*"

[[package]]
name = "pyyaml"
version = "6.0"
description = "YAML parser and emitter for Python"
category = "main"
optional = false
python-versions = ">=3.6"

[[package]]
name = "pyyaml-env-tag"
version = "0.1"
description = "A custom YAML tag for referencing environment variables in YAML files. "
category = "dev"
optional = false
python-versions = ">=3.6"

[package.dependencies]
pyyaml = "*"

[[package]]
name = "pyzmq"
<<<<<<< HEAD
version = "25.0.0"
=======
version = "25.0.2"
>>>>>>> 7e403638
description = "Python bindings for 0MQ"
category = "dev"
optional = false
python-versions = ">=3.6"

[package.dependencies]
cffi = {version = "*", markers = "implementation_name == \"pypy\""}

[[package]]
name = "regex"
version = "2023.3.23"
description = "Alternative regular expression module, to replace re."
category = "main"
optional = true
python-versions = ">=3.8"

[[package]]
name = "requests"
version = "2.28.2"
description = "Python HTTP for Humans."
category = "main"
optional = false
python-versions = ">=3.7, <4"

[package.dependencies]
certifi = ">=2017.4.17"
charset-normalizer = ">=2,<4"
idna = ">=2.5,<4"
urllib3 = ">=1.21.1,<1.27"

[package.extras]
socks = ["PySocks (>=1.5.6,!=1.5.7)"]
use_chardet_on_py3 = ["chardet (>=3.0.2,<6)"]

[[package]]
name = "responses"
version = "0.18.0"
description = "A utility library for mocking out the `requests` Python library."
category = "main"
optional = true
python-versions = ">=3.7"

[package.dependencies]
requests = ">=2.0,<3.0"
urllib3 = ">=1.25.10"

[package.extras]
tests = ["pytest (>=4.6)", "coverage (>=6.0.0)", "pytest-cov", "pytest-localserver", "flake8", "types-mock", "types-requests", "mypy"]

[[package]]
name = "rich"
version = "13.3.2"
description = "Render rich text, tables, progress bars, syntax highlighting, markdown and more to the terminal"
category = "dev"
optional = false
python-versions = ">=3.7.0"

[package.dependencies]
markdown-it-py = ">=2.2.0,<3.0.0"
pygments = ">=2.13.0,<3.0.0"
typing-extensions = {version = ">=4.0.0,<5.0", markers = "python_version < \"3.9\""}

[package.extras]
jupyter = ["ipywidgets (>=7.5.1,<9)"]

[[package]]
name = "scikit-learn"
<<<<<<< HEAD
version = "1.2.1"
=======
version = "1.2.2"
>>>>>>> 7e403638
description = "A set of python modules for machine learning and data mining"
category = "main"
optional = false
python-versions = ">=3.8"

[package.dependencies]
joblib = ">=1.1.1"
numpy = ">=1.17.3"
scipy = ">=1.3.2"
threadpoolctl = ">=2.0.0"

[package.extras]
benchmark = ["matplotlib (>=3.1.3)", "pandas (>=1.0.5)", "memory-profiler (>=0.57.0)"]
docs = ["matplotlib (>=3.1.3)", "scikit-image (>=0.16.2)", "pandas (>=1.0.5)", "seaborn (>=0.9.0)", "memory-profiler (>=0.57.0)", "sphinx (>=4.0.1)", "sphinx-gallery (>=0.7.0)", "numpydoc (>=1.2.0)", "Pillow (>=7.1.2)", "pooch (>=1.6.0)", "sphinx-prompt (>=1.3.0)", "sphinxext-opengraph (>=0.4.2)", "plotly (>=5.10.0)"]
examples = ["matplotlib (>=3.1.3)", "scikit-image (>=0.16.2)", "pandas (>=1.0.5)", "seaborn (>=0.9.0)", "pooch (>=1.6.0)", "plotly (>=5.10.0)"]
tests = ["matplotlib (>=3.1.3)", "scikit-image (>=0.16.2)", "pandas (>=1.0.5)", "pytest (>=5.3.1)", "pytest-cov (>=2.9.0)", "flake8 (>=3.8.2)", "black (>=22.3.0)", "mypy (>=0.961)", "pyamg (>=4.0.0)", "numpydoc (>=1.2.0)", "pooch (>=1.6.0)"]

[[package]]
name = "scipy"
version = "1.9.3"
description = "Fundamental algorithms for scientific computing in Python"
category = "main"
optional = false
python-versions = ">=3.8"

[package.dependencies]
numpy = ">=1.18.5,<1.26.0"

[package.extras]
test = ["pytest", "pytest-cov", "pytest-xdist", "asv", "mpmath", "gmpy2", "threadpoolctl", "scikit-umfpack"]
doc = ["sphinx (!=4.1.0)", "pydata-sphinx-theme (==0.9.0)", "sphinx-panels (>=0.5.2)", "matplotlib (>2)", "numpydoc", "sphinx-tabs"]
dev = ["mypy", "typing-extensions", "pycodestyle", "flake8"]

[[package]]
name = "setuptools-scm"
version = "7.1.0"
description = "the blessed package to manage your versions by scm tags"
category = "main"
optional = false
python-versions = ">=3.7"

[package.dependencies]
packaging = ">=20.0"
tomli = {version = ">=1.0.0", markers = "python_version < \"3.11\""}
typing-extensions = "*"

[package.extras]
test = ["pytest (>=6.2)", "virtualenv (>20)"]
toml = ["setuptools (>=42)"]

[[package]]
name = "six"
version = "1.16.0"
description = "Python 2 and 3 compatibility utilities"
category = "main"
optional = false
python-versions = ">=2.7, !=3.0.*, !=3.1.*, !=3.2.*"

[[package]]
name = "smmap"
version = "5.0.0"
description = "A pure Python implementation of a sliding window memory map manager"
category = "dev"
optional = false
python-versions = ">=3.6"

[[package]]
name = "soupsieve"
version = "2.4"
description = "A modern CSS selector implementation for Beautiful Soup."
category = "dev"
optional = false
python-versions = ">=3.7"

[[package]]
name = "stevedore"
version = "5.0.0"
description = "Manage dynamic plugins for Python applications"
category = "dev"
optional = false
python-versions = ">=3.8"

[package.dependencies]
pbr = ">=2.0.0,<2.1.0 || >2.1.0"

[[package]]
name = "structlog"
version = "21.5.0"
description = "Structured Logging for Python"
category = "main"
optional = false
python-versions = ">=3.6"

[package.extras]
dev = ["pre-commit", "rich", "cogapp", "tomli", "coverage", "freezegun (>=0.2.8)", "pretend", "pytest-asyncio", "pytest (>=6.0)", "simplejson", "furo", "sphinx", "sphinx-notfound-page", "sphinxcontrib-mermaid", "twisted"]
docs = ["furo", "sphinx", "sphinx-notfound-page", "sphinxcontrib-mermaid", "twisted"]
tests = ["coverage", "freezegun (>=0.2.8)", "pretend", "pytest-asyncio", "pytest (>=6.0)", "simplejson"]

[[package]]
<<<<<<< HEAD
=======
name = "sympy"
version = "1.11.1"
description = "Computer algebra system (CAS) in Python"
category = "main"
optional = false
python-versions = ">=3.8"

[package.dependencies]
mpmath = ">=0.19"

[[package]]
>>>>>>> 7e403638
name = "threadpoolctl"
version = "3.1.0"
description = "threadpoolctl"
category = "main"
optional = false
python-versions = ">=3.6"

[[package]]
name = "tinycss2"
version = "1.2.1"
description = "A tiny CSS parser"
category = "dev"
optional = false
python-versions = ">=3.7"

[package.dependencies]
webencodings = ">=0.4"

[package.extras]
doc = ["sphinx", "sphinx-rtd-theme"]
test = ["pytest", "isort", "flake8"]

[[package]]
name = "tokenizers"
version = "0.13.2"
description = "Fast and Customizable Tokenizers"
category = "main"
optional = true
python-versions = "*"

[package.extras]
dev = ["pytest", "requests", "numpy", "datasets", "black (==22.3)"]
docs = ["sphinx", "sphinx-rtd-theme", "setuptools-rust"]
testing = ["pytest", "requests", "numpy", "datasets", "black (==22.3)"]

[[package]]
name = "toml"
version = "0.10.2"
description = "Python Library for Tom's Obvious, Minimal Language"
category = "dev"
optional = false
python-versions = ">=2.6, !=3.0.*, !=3.1.*, !=3.2.*"

[[package]]
name = "tomli"
version = "2.0.1"
description = "A lil' TOML parser"
category = "main"
optional = false
python-versions = ">=3.7"

[[package]]
name = "torch"
<<<<<<< HEAD
version = "1.13.1"
=======
version = "2.0.0"
>>>>>>> 7e403638
description = "Tensors and Dynamic neural networks in Python with strong GPU acceleration"
category = "main"
optional = false
python-versions = ">=3.8.0"

[package.dependencies]
<<<<<<< HEAD
nvidia-cublas-cu11 = {version = "11.10.3.66", markers = "platform_system == \"Linux\""}
nvidia-cuda-nvrtc-cu11 = {version = "11.7.99", markers = "platform_system == \"Linux\""}
nvidia-cuda-runtime-cu11 = {version = "11.7.99", markers = "platform_system == \"Linux\""}
nvidia-cudnn-cu11 = {version = "8.5.0.96", markers = "platform_system == \"Linux\""}
=======
filelock = "*"
jinja2 = "*"
networkx = "*"
nvidia-cublas-cu11 = {version = "11.10.3.66", markers = "platform_system == \"Linux\" and platform_machine == \"x86_64\""}
nvidia-cuda-cupti-cu11 = {version = "11.7.101", markers = "platform_system == \"Linux\" and platform_machine == \"x86_64\""}
nvidia-cuda-nvrtc-cu11 = {version = "11.7.99", markers = "platform_system == \"Linux\" and platform_machine == \"x86_64\""}
nvidia-cuda-runtime-cu11 = {version = "11.7.99", markers = "platform_system == \"Linux\" and platform_machine == \"x86_64\""}
nvidia-cudnn-cu11 = {version = "8.5.0.96", markers = "platform_system == \"Linux\" and platform_machine == \"x86_64\""}
nvidia-cufft-cu11 = {version = "10.9.0.58", markers = "platform_system == \"Linux\" and platform_machine == \"x86_64\""}
nvidia-curand-cu11 = {version = "10.2.10.91", markers = "platform_system == \"Linux\" and platform_machine == \"x86_64\""}
nvidia-cusolver-cu11 = {version = "11.4.0.1", markers = "platform_system == \"Linux\" and platform_machine == \"x86_64\""}
nvidia-cusparse-cu11 = {version = "11.7.4.91", markers = "platform_system == \"Linux\" and platform_machine == \"x86_64\""}
nvidia-nccl-cu11 = {version = "2.14.3", markers = "platform_system == \"Linux\" and platform_machine == \"x86_64\""}
nvidia-nvtx-cu11 = {version = "11.7.91", markers = "platform_system == \"Linux\" and platform_machine == \"x86_64\""}
sympy = "*"
triton = {version = "2.0.0", markers = "platform_system == \"Linux\" and platform_machine == \"x86_64\""}
>>>>>>> 7e403638
typing-extensions = "*"

[package.extras]
opt-einsum = ["opt-einsum (>=3.3)"]

[[package]]
name = "torch-hypothesis"
version = "0.2.0"
description = "Generate pytorch data structures for the hypothesis testing library."
category = "dev"
optional = false
python-versions = ">=3.7,<4.0"

[package.dependencies]
hypothesis = ">=4.24,<5.0"
torch = ">1.7"
torchvision = ">0.8"

[[package]]
name = "torchmetrics"
version = "0.9.3"
description = "PyTorch native Metrics"
category = "main"
optional = false
python-versions = ">=3.7"

[package.dependencies]
numpy = ">=1.17.2"
packaging = "*"
torch = ">=1.3.1"

[package.extras]
test = ["pycocotools", "codecov (>=2.1)", "check-manifest", "torch-complex", "scikit-learn (>1.0,<1.1.1)", "cloudpickle (>=1.3)", "mir-eval (>=0.6)", "pytest-cov (>2.10)", "pytest-timeout", "scikit-image (>0.17.1)", "pytest (>=6.0.0,<7.0.0)", "pypesq", "transformers (>=4.0)", "pre-commit (>=1.0)", "fire", "bert-score (==0.3.10)", "pytorch-msssim", "psutil", "coverage (>5.2)", "huggingface-hub (<0.7)", "pytest-doctestplus (>=0.9.0)", "requests", "rouge-score (==0.0.4)", "jiwer (>=2.3.0)", "twine (>=3.2)", "sacrebleu (>=2.0.0)", "fast-bss-eval (>=0.1.0)", "phmdoctest (>=1.1.1)", "mypy (>=0.790)"]
all = ["pystoi", "pycocotools", "torchvision (>=0.8)", "sphinx (>=4.0,<5.0)", "sphinxcontrib-fulltoc (>=1.0)", "sphinxcontrib-mockautodoc", "sphinx-autodoc-typehints (>=1.0)", "sphinx-copybutton (>=0.3)", "docutils (>=0.16)", "pandoc (>=1.0)", "nbsphinx (>=0.8)", "sphinx-togglebutton (>=0.2)", "sphinx-paramlinks (>=0.5.1)", "myst-parser", "lpips", "torch-fidelity", "scipy", "torchvision", "pytorch-lightning (>=1.5)", "codecov (>=2.1)", "check-manifest", "torch-complex", "scikit-learn (>1.0,<1.1.1)", "cloudpickle (>=1.3)", "mir-eval (>=0.6)", "pytest-cov (>2.10)", "pytest-timeout", "scikit-image (>0.17.1)", "pytest (>=6.0.0,<7.0.0)", "pypesq", "transformers (>=4.0)", "pre-commit (>=1.0)", "fire", "bert-score (==0.3.10)", "pytorch-msssim", "psutil", "coverage (>5.2)", "huggingface-hub (<0.7)", "pytest-doctestplus (>=0.9.0)", "requests", "rouge-score (==0.0.4)", "jiwer (>=2.3.0)", "twine (>=3.2)", "sacrebleu (>=2.0.0)", "fast-bss-eval (>=0.1.0)", "phmdoctest (>=1.1.1)", "mypy (>=0.790)", "nltk (>=3.6)", "regex (>=2021.9.24)", "tqdm (>=4.41.0)"]
audio = ["pystoi"]
detection = ["pycocotools", "torchvision (>=0.8)"]
docs = ["sphinx (>=4.0,<5.0)", "sphinxcontrib-fulltoc (>=1.0)", "sphinxcontrib-mockautodoc", "sphinx-autodoc-typehints (>=1.0)", "sphinx-copybutton (>=0.3)", "docutils (>=0.16)", "pandoc (>=1.0)", "nbsphinx (>=0.8)", "sphinx-togglebutton (>=0.2)", "sphinx-paramlinks (>=0.5.1)", "myst-parser"]
image = ["lpips", "torch-fidelity", "scipy", "torchvision"]
integrate = ["pytorch-lightning (>=1.5)"]
text = ["nltk (>=3.6)", "regex (>=2021.9.24)", "tqdm (>=4.41.0)"]

[[package]]
name = "torchvision"
<<<<<<< HEAD
version = "0.14.1"
=======
version = "0.15.1"
>>>>>>> 7e403638
description = "image and video datasets and models for torch deep learning"
category = "main"
optional = false
python-versions = ">=3.8"

[package.dependencies]
numpy = "*"
pillow = ">=5.3.0,<8.3.0 || >=8.4.0"
requests = "*"
<<<<<<< HEAD
torch = "1.13.1"
typing-extensions = "*"
=======
torch = "2.0.0"
>>>>>>> 7e403638

[package.extras]
scipy = ["scipy"]

[[package]]
name = "tornado"
version = "6.2"
description = "Tornado is a Python web framework and asynchronous networking library, originally developed at FriendFeed."
category = "dev"
optional = false
python-versions = ">= 3.7"

[[package]]
name = "tqdm"
version = "4.65.0"
description = "Fast, Extensible Progress Meter"
category = "main"
optional = false
python-versions = ">=3.7"

[package.dependencies]
colorama = {version = "*", markers = "platform_system == \"Windows\""}

[package.extras]
dev = ["py-make (>=0.1.0)", "twine", "wheel"]
notebook = ["ipywidgets (>=6)"]
slack = ["slack-sdk"]
telegram = ["requests"]

[[package]]
name = "traitlets"
version = "5.9.0"
description = "Traitlets Python configuration system"
category = "dev"
optional = false
python-versions = ">=3.7"

[package.extras]
docs = ["myst-parser", "pydata-sphinx-theme", "sphinx"]
test = ["argcomplete (>=2.0)", "pre-commit", "pytest", "pytest-mock"]

[[package]]
name = "transformers"
<<<<<<< HEAD
version = "4.26.1"
=======
version = "4.27.3"
>>>>>>> 7e403638
description = "State-of-the-art Machine Learning for JAX, PyTorch and TensorFlow"
category = "main"
optional = true
python-versions = ">=3.7.0"

[package.dependencies]
filelock = "*"
huggingface-hub = ">=0.11.0,<1.0"
numpy = ">=1.17"
packaging = ">=20.0"
pyyaml = ">=5.1"
regex = "!=2019.12.17"
requests = "*"
tokenizers = ">=0.11.1,<0.11.3 || >0.11.3,<0.14"
tqdm = ">=4.27"

[package.extras]
accelerate = ["accelerate (>=0.10.0)"]
<<<<<<< HEAD
all = ["tensorflow (>=2.4,<2.12)", "onnxconverter-common", "tf2onnx", "tensorflow-text", "keras-nlp (>=0.3.1)", "torch (>=1.7,!=1.12.0)", "jax (>=0.2.8,!=0.3.2,<=0.3.6)", "jaxlib (>=0.1.65,<=0.3.6)", "flax (>=0.4.1)", "optax (>=0.0.8)", "sentencepiece (>=0.1.91,!=0.1.92)", "protobuf (<=3.20.2)", "tokenizers (>=0.11.1,!=0.11.3,<0.14)", "torchaudio", "librosa", "pyctcdecode (>=0.4.0)", "phonemizer", "kenlm", "pillow", "optuna", "ray", "sigopt", "timm", "codecarbon (==1.2.0)", "accelerate (>=0.10.0)", "decord (==0.6.0)"]
audio = ["librosa", "pyctcdecode (>=0.4.0)", "phonemizer", "kenlm"]
codecarbon = ["codecarbon (==1.2.0)"]
deepspeed = ["deepspeed (>=0.6.5)", "accelerate (>=0.10.0)"]
deepspeed-testing = ["deepspeed (>=0.6.5)", "accelerate (>=0.10.0)", "pytest", "pytest-xdist", "timeout-decorator", "parameterized", "psutil", "datasets (!=2.5.0)", "dill (<0.3.5)", "evaluate (>=0.2.0)", "pytest-timeout", "black (==22.3)", "sacrebleu (>=1.4.12,<2.0.0)", "rouge-score (!=0.0.7,!=0.0.8,!=0.1,!=0.1.1)", "nltk", "GitPython (<3.1.19)", "hf-doc-builder (>=0.3.0)", "protobuf (<=3.20.2)", "sacremoses", "rjieba", "safetensors (>=0.2.1)", "beautifulsoup4", "faiss-cpu", "cookiecutter (==1.7.3)", "optuna", "sentencepiece (>=0.1.91,!=0.1.92)"]
dev = ["tensorflow (>=2.4,<2.12)", "onnxconverter-common", "tf2onnx", "tensorflow-text", "keras-nlp (>=0.3.1)", "torch (>=1.7,!=1.12.0)", "jax (>=0.2.8,!=0.3.2,<=0.3.6)", "jaxlib (>=0.1.65,<=0.3.6)", "flax (>=0.4.1)", "optax (>=0.0.8)", "sentencepiece (>=0.1.91,!=0.1.92)", "protobuf (<=3.20.2)", "tokenizers (>=0.11.1,!=0.11.3,<0.14)", "torchaudio", "librosa", "pyctcdecode (>=0.4.0)", "phonemizer", "kenlm", "pillow", "optuna", "ray", "sigopt", "timm", "codecarbon (==1.2.0)", "accelerate (>=0.10.0)", "decord (==0.6.0)", "pytest", "pytest-xdist", "timeout-decorator", "parameterized", "psutil", "datasets (!=2.5.0)", "dill (<0.3.5)", "evaluate (>=0.2.0)", "pytest-timeout", "black (==22.3)", "sacrebleu (>=1.4.12,<2.0.0)", "rouge-score (!=0.0.7,!=0.0.8,!=0.1,!=0.1.1)", "nltk", "GitPython (<3.1.19)", "hf-doc-builder (>=0.3.0)", "sacremoses", "rjieba", "safetensors (>=0.2.1)", "beautifulsoup4", "faiss-cpu", "cookiecutter (==1.7.3)", "isort (>=5.5.4)", "flake8 (>=3.8.3)", "fugashi (>=1.0)", "ipadic (>=1.0.0,<2.0)", "unidic-lite (>=1.0.7)", "unidic (>=1.0.2)", "sudachipy (>=0.6.6)", "sudachidict-core (>=20220729)", "rhoknp (>=1.1.0)", "hf-doc-builder", "scikit-learn"]
dev-tensorflow = ["pytest", "pytest-xdist", "timeout-decorator", "parameterized", "psutil", "datasets (!=2.5.0)", "dill (<0.3.5)", "evaluate (>=0.2.0)", "pytest-timeout", "black (==22.3)", "sacrebleu (>=1.4.12,<2.0.0)", "rouge-score (!=0.0.7,!=0.0.8,!=0.1,!=0.1.1)", "nltk", "GitPython (<3.1.19)", "hf-doc-builder (>=0.3.0)", "protobuf (<=3.20.2)", "sacremoses", "rjieba", "safetensors (>=0.2.1)", "beautifulsoup4", "faiss-cpu", "cookiecutter (==1.7.3)", "tensorflow (>=2.4,<2.12)", "onnxconverter-common", "tf2onnx", "tensorflow-text", "keras-nlp (>=0.3.1)", "sentencepiece (>=0.1.91,!=0.1.92)", "tokenizers (>=0.11.1,!=0.11.3,<0.14)", "pillow", "isort (>=5.5.4)", "flake8 (>=3.8.3)", "hf-doc-builder", "scikit-learn", "onnxruntime (>=1.4.0)", "onnxruntime-tools (>=1.4.2)", "librosa", "pyctcdecode (>=0.4.0)", "phonemizer", "kenlm"]
dev-torch = ["pytest", "pytest-xdist", "timeout-decorator", "parameterized", "psutil", "datasets (!=2.5.0)", "dill (<0.3.5)", "evaluate (>=0.2.0)", "pytest-timeout", "black (==22.3)", "sacrebleu (>=1.4.12,<2.0.0)", "rouge-score (!=0.0.7,!=0.0.8,!=0.1,!=0.1.1)", "nltk", "GitPython (<3.1.19)", "hf-doc-builder (>=0.3.0)", "protobuf (<=3.20.2)", "sacremoses", "rjieba", "safetensors (>=0.2.1)", "beautifulsoup4", "faiss-cpu", "cookiecutter (==1.7.3)", "torch (>=1.7,!=1.12.0)", "sentencepiece (>=0.1.91,!=0.1.92)", "tokenizers (>=0.11.1,!=0.11.3,<0.14)", "torchaudio", "librosa", "pyctcdecode (>=0.4.0)", "phonemizer", "kenlm", "pillow", "optuna", "ray", "sigopt", "timm", "codecarbon (==1.2.0)", "isort (>=5.5.4)", "flake8 (>=3.8.3)", "fugashi (>=1.0)", "ipadic (>=1.0.0,<2.0)", "unidic-lite (>=1.0.7)", "unidic (>=1.0.2)", "sudachipy (>=0.6.6)", "sudachidict-core (>=20220729)", "rhoknp (>=1.1.0)", "hf-doc-builder", "scikit-learn", "onnxruntime (>=1.4.0)", "onnxruntime-tools (>=1.4.2)"]
docs = ["tensorflow (>=2.4,<2.12)", "onnxconverter-common", "tf2onnx", "tensorflow-text", "keras-nlp (>=0.3.1)", "torch (>=1.7,!=1.12.0)", "jax (>=0.2.8,!=0.3.2,<=0.3.6)", "jaxlib (>=0.1.65,<=0.3.6)", "flax (>=0.4.1)", "optax (>=0.0.8)", "sentencepiece (>=0.1.91,!=0.1.92)", "protobuf (<=3.20.2)", "tokenizers (>=0.11.1,!=0.11.3,<0.14)", "torchaudio", "librosa", "pyctcdecode (>=0.4.0)", "phonemizer", "kenlm", "pillow", "optuna", "ray", "sigopt", "timm", "codecarbon (==1.2.0)", "accelerate (>=0.10.0)", "decord (==0.6.0)", "hf-doc-builder"]
=======
all = ["tensorflow (>=2.4,<2.12)", "onnxconverter-common", "tf2onnx", "tensorflow-text", "keras-nlp (>=0.3.1)", "torch (>=1.7,!=1.12.0)", "jax (>=0.2.8,!=0.3.2,<=0.3.6)", "jaxlib (>=0.1.65,<=0.3.6)", "flax (>=0.4.1)", "optax (>=0.0.8)", "sentencepiece (>=0.1.91,!=0.1.92)", "protobuf (<=3.20.2)", "tokenizers (>=0.11.1,!=0.11.3,<0.14)", "torchaudio", "librosa", "pyctcdecode (>=0.4.0)", "phonemizer", "kenlm", "pillow", "optuna", "ray", "sigopt", "timm", "torchvision", "codecarbon (==1.2.0)", "accelerate (>=0.10.0)", "decord (==0.6.0)", "av (==9.2.0)"]
audio = ["librosa", "pyctcdecode (>=0.4.0)", "phonemizer", "kenlm"]
codecarbon = ["codecarbon (==1.2.0)"]
deepspeed = ["deepspeed (>=0.6.5)", "accelerate (>=0.10.0)"]
deepspeed-testing = ["deepspeed (>=0.6.5)", "accelerate (>=0.10.0)", "pytest", "pytest-xdist", "timeout-decorator", "parameterized", "psutil", "datasets (!=2.5.0)", "dill (<0.3.5)", "evaluate (>=0.2.0)", "pytest-timeout", "black (>=23.1,<24.0)", "sacrebleu (>=1.4.12,<2.0.0)", "rouge-score (!=0.0.7,!=0.0.8,!=0.1,!=0.1.1)", "nltk", "GitPython (<3.1.19)", "hf-doc-builder (>=0.3.0)", "protobuf (<=3.20.2)", "sacremoses", "rjieba", "safetensors (>=0.2.1)", "beautifulsoup4", "faiss-cpu", "cookiecutter (==1.7.3)", "optuna", "sentencepiece (>=0.1.91,!=0.1.92)"]
dev = ["tensorflow (>=2.4,<2.12)", "onnxconverter-common", "tf2onnx", "tensorflow-text", "keras-nlp (>=0.3.1)", "torch (>=1.7,!=1.12.0)", "jax (>=0.2.8,!=0.3.2,<=0.3.6)", "jaxlib (>=0.1.65,<=0.3.6)", "flax (>=0.4.1)", "optax (>=0.0.8)", "sentencepiece (>=0.1.91,!=0.1.92)", "protobuf (<=3.20.2)", "tokenizers (>=0.11.1,!=0.11.3,<0.14)", "torchaudio", "librosa", "pyctcdecode (>=0.4.0)", "phonemizer", "kenlm", "pillow", "optuna", "ray", "sigopt", "timm", "torchvision", "codecarbon (==1.2.0)", "accelerate (>=0.10.0)", "decord (==0.6.0)", "av (==9.2.0)", "pytest", "pytest-xdist", "timeout-decorator", "parameterized", "psutil", "datasets (!=2.5.0)", "dill (<0.3.5)", "evaluate (>=0.2.0)", "pytest-timeout", "black (>=23.1,<24.0)", "sacrebleu (>=1.4.12,<2.0.0)", "rouge-score (!=0.0.7,!=0.0.8,!=0.1,!=0.1.1)", "nltk", "GitPython (<3.1.19)", "hf-doc-builder (>=0.3.0)", "sacremoses", "rjieba", "safetensors (>=0.2.1)", "beautifulsoup4", "faiss-cpu", "cookiecutter (==1.7.3)", "isort (>=5.5.4)", "ruff (>=0.0.241)", "fugashi (>=1.0)", "ipadic (>=1.0.0,<2.0)", "unidic-lite (>=1.0.7)", "unidic (>=1.0.2)", "sudachipy (>=0.6.6)", "sudachidict-core (>=20220729)", "rhoknp (>=1.1.0)", "hf-doc-builder", "scikit-learn"]
dev-tensorflow = ["pytest", "pytest-xdist", "timeout-decorator", "parameterized", "psutil", "datasets (!=2.5.0)", "dill (<0.3.5)", "evaluate (>=0.2.0)", "pytest-timeout", "black (>=23.1,<24.0)", "sacrebleu (>=1.4.12,<2.0.0)", "rouge-score (!=0.0.7,!=0.0.8,!=0.1,!=0.1.1)", "nltk", "GitPython (<3.1.19)", "hf-doc-builder (>=0.3.0)", "protobuf (<=3.20.2)", "sacremoses", "rjieba", "safetensors (>=0.2.1)", "beautifulsoup4", "faiss-cpu", "cookiecutter (==1.7.3)", "tensorflow (>=2.4,<2.12)", "onnxconverter-common", "tf2onnx", "tensorflow-text", "keras-nlp (>=0.3.1)", "sentencepiece (>=0.1.91,!=0.1.92)", "tokenizers (>=0.11.1,!=0.11.3,<0.14)", "pillow", "isort (>=5.5.4)", "ruff (>=0.0.241)", "hf-doc-builder", "scikit-learn", "onnxruntime (>=1.4.0)", "onnxruntime-tools (>=1.4.2)", "librosa", "pyctcdecode (>=0.4.0)", "phonemizer", "kenlm"]
dev-torch = ["pytest", "pytest-xdist", "timeout-decorator", "parameterized", "psutil", "datasets (!=2.5.0)", "dill (<0.3.5)", "evaluate (>=0.2.0)", "pytest-timeout", "black (>=23.1,<24.0)", "sacrebleu (>=1.4.12,<2.0.0)", "rouge-score (!=0.0.7,!=0.0.8,!=0.1,!=0.1.1)", "nltk", "GitPython (<3.1.19)", "hf-doc-builder (>=0.3.0)", "protobuf (<=3.20.2)", "sacremoses", "rjieba", "safetensors (>=0.2.1)", "beautifulsoup4", "faiss-cpu", "cookiecutter (==1.7.3)", "torch (>=1.7,!=1.12.0)", "sentencepiece (>=0.1.91,!=0.1.92)", "tokenizers (>=0.11.1,!=0.11.3,<0.14)", "torchaudio", "librosa", "pyctcdecode (>=0.4.0)", "phonemizer", "kenlm", "pillow", "optuna", "ray", "sigopt", "timm", "torchvision", "codecarbon (==1.2.0)", "isort (>=5.5.4)", "ruff (>=0.0.241)", "fugashi (>=1.0)", "ipadic (>=1.0.0,<2.0)", "unidic-lite (>=1.0.7)", "unidic (>=1.0.2)", "sudachipy (>=0.6.6)", "sudachidict-core (>=20220729)", "rhoknp (>=1.1.0)", "hf-doc-builder", "scikit-learn", "onnxruntime (>=1.4.0)", "onnxruntime-tools (>=1.4.2)"]
docs = ["tensorflow (>=2.4,<2.12)", "onnxconverter-common", "tf2onnx", "tensorflow-text", "keras-nlp (>=0.3.1)", "torch (>=1.7,!=1.12.0)", "jax (>=0.2.8,!=0.3.2,<=0.3.6)", "jaxlib (>=0.1.65,<=0.3.6)", "flax (>=0.4.1)", "optax (>=0.0.8)", "sentencepiece (>=0.1.91,!=0.1.92)", "protobuf (<=3.20.2)", "tokenizers (>=0.11.1,!=0.11.3,<0.14)", "torchaudio", "librosa", "pyctcdecode (>=0.4.0)", "phonemizer", "kenlm", "pillow", "optuna", "ray", "sigopt", "timm", "torchvision", "codecarbon (==1.2.0)", "accelerate (>=0.10.0)", "decord (==0.6.0)", "av (==9.2.0)", "hf-doc-builder"]
>>>>>>> 7e403638
docs_specific = ["hf-doc-builder"]
fairscale = ["fairscale (>0.3)"]
flax = ["jax (>=0.2.8,!=0.3.2,<=0.3.6)", "jaxlib (>=0.1.65,<=0.3.6)", "flax (>=0.4.1)", "optax (>=0.0.8)"]
flax-speech = ["librosa", "pyctcdecode (>=0.4.0)", "phonemizer", "kenlm"]
ftfy = ["ftfy"]
integrations = ["optuna", "ray", "sigopt"]
ja = ["fugashi (>=1.0)", "ipadic (>=1.0.0,<2.0)", "unidic-lite (>=1.0.7)", "unidic (>=1.0.2)", "sudachipy (>=0.6.6)", "sudachidict-core (>=20220729)", "rhoknp (>=1.1.0)"]
modelcreation = ["cookiecutter (==1.7.3)"]
natten = ["natten (>=0.14.4)"]
onnx = ["onnxconverter-common", "tf2onnx", "onnxruntime (>=1.4.0)", "onnxruntime-tools (>=1.4.2)"]
onnxruntime = ["onnxruntime (>=1.4.0)", "onnxruntime-tools (>=1.4.2)"]
optuna = ["optuna"]
quality = ["black (>=23.1,<24.0)", "datasets (!=2.5.0)", "isort (>=5.5.4)", "ruff (>=0.0.241)", "GitPython (<3.1.19)", "hf-doc-builder (>=0.3.0)"]
ray = ["ray"]
retrieval = ["faiss-cpu", "datasets (!=2.5.0)"]
sagemaker = ["sagemaker (>=2.31.0)"]
sentencepiece = ["sentencepiece (>=0.1.91,!=0.1.92)", "protobuf (<=3.20.2)"]
serving = ["pydantic", "uvicorn", "fastapi", "starlette"]
sigopt = ["sigopt"]
sklearn = ["scikit-learn"]
speech = ["torchaudio", "librosa", "pyctcdecode (>=0.4.0)", "phonemizer", "kenlm"]
<<<<<<< HEAD
testing = ["pytest", "pytest-xdist", "timeout-decorator", "parameterized", "psutil", "datasets (!=2.5.0)", "dill (<0.3.5)", "evaluate (>=0.2.0)", "pytest-timeout", "black (==22.3)", "sacrebleu (>=1.4.12,<2.0.0)", "rouge-score (!=0.0.7,!=0.0.8,!=0.1,!=0.1.1)", "nltk", "GitPython (<3.1.19)", "hf-doc-builder (>=0.3.0)", "protobuf (<=3.20.2)", "sacremoses", "rjieba", "safetensors (>=0.2.1)", "beautifulsoup4", "faiss-cpu", "cookiecutter (==1.7.3)"]
=======
testing = ["pytest", "pytest-xdist", "timeout-decorator", "parameterized", "psutil", "datasets (!=2.5.0)", "dill (<0.3.5)", "evaluate (>=0.2.0)", "pytest-timeout", "black (>=23.1,<24.0)", "sacrebleu (>=1.4.12,<2.0.0)", "rouge-score (!=0.0.7,!=0.0.8,!=0.1,!=0.1.1)", "nltk", "GitPython (<3.1.19)", "hf-doc-builder (>=0.3.0)", "protobuf (<=3.20.2)", "sacremoses", "rjieba", "safetensors (>=0.2.1)", "beautifulsoup4", "faiss-cpu", "cookiecutter (==1.7.3)"]
>>>>>>> 7e403638
tf = ["tensorflow (>=2.4,<2.12)", "onnxconverter-common", "tf2onnx", "tensorflow-text", "keras-nlp (>=0.3.1)"]
tf-cpu = ["tensorflow-cpu (>=2.4,<2.12)", "onnxconverter-common", "tf2onnx", "tensorflow-text", "keras-nlp (>=0.3.1)"]
tf-speech = ["librosa", "pyctcdecode (>=0.4.0)", "phonemizer", "kenlm"]
timm = ["timm"]
tokenizers = ["tokenizers (>=0.11.1,!=0.11.3,<0.14)"]
torch = ["torch (>=1.7,!=1.12.0)"]
torch-speech = ["torchaudio", "librosa", "pyctcdecode (>=0.4.0)", "phonemizer", "kenlm"]
<<<<<<< HEAD
torchhub = ["filelock", "huggingface-hub (>=0.11.0,<1.0)", "importlib-metadata", "numpy (>=1.17)", "packaging (>=20.0)", "protobuf (<=3.20.2)", "regex (!=2019.12.17)", "requests", "sentencepiece (>=0.1.91,!=0.1.92)", "torch (>=1.7,!=1.12.0)", "tokenizers (>=0.11.1,!=0.11.3,<0.14)", "tqdm (>=4.27)"]
video = ["decord (==0.6.0)"]
=======
torch-vision = ["torchvision", "pillow"]
torchhub = ["filelock", "huggingface-hub (>=0.11.0,<1.0)", "importlib-metadata", "numpy (>=1.17)", "packaging (>=20.0)", "protobuf (<=3.20.2)", "regex (!=2019.12.17)", "requests", "sentencepiece (>=0.1.91,!=0.1.92)", "torch (>=1.7,!=1.12.0)", "tokenizers (>=0.11.1,!=0.11.3,<0.14)", "tqdm (>=4.27)"]
video = ["decord (==0.6.0)", "av (==9.2.0)"]
>>>>>>> 7e403638
vision = ["pillow"]

[[package]]
name = "triton"
version = "2.0.0"
description = "A language and compiler for custom Deep Learning operations"
category = "main"
optional = false
python-versions = "*"

[package.dependencies]
cmake = "*"
filelock = "*"
lit = "*"
torch = "*"

[package.extras]
tests = ["autopep8", "flake8", "isort", "numpy", "pytest", "scipy (>=1.7.1)"]
tutorials = ["matplotlib", "pandas", "tabulate"]

[[package]]
name = "typing-extensions"
version = "4.5.0"
description = "Backported and Experimental Type Hints for Python 3.7+"
category = "main"
optional = false
python-versions = ">=3.7"

[[package]]
name = "urllib3"
<<<<<<< HEAD
version = "1.26.14"
=======
version = "1.26.15"
>>>>>>> 7e403638
description = "HTTP library with thread-safe connection pooling, file post, and more."
category = "main"
optional = false
python-versions = ">=2.7, !=3.0.*, !=3.1.*, !=3.2.*, !=3.3.*, !=3.4.*, !=3.5.*"

[package.extras]
brotli = ["brotlicffi (>=0.8.0)", "brotli (>=1.0.9)", "brotlipy (>=0.6.0)"]
secure = ["pyOpenSSL (>=0.14)", "cryptography (>=1.3.4)", "idna (>=2.0.0)", "certifi", "urllib3-secure-extra", "ipaddress"]
socks = ["PySocks (>=1.5.6,!=1.5.7,<2.0)"]

[[package]]
name = "watchdog"
<<<<<<< HEAD
version = "2.3.1"
=======
version = "3.0.0"
>>>>>>> 7e403638
description = "Filesystem events monitoring"
category = "dev"
optional = false
python-versions = ">=3.7"

[package.extras]
watchmedo = ["PyYAML (>=3.10)"]

[[package]]
name = "webencodings"
version = "0.5.1"
description = "Character encoding aliases for legacy web content"
category = "dev"
optional = false
python-versions = "*"

[[package]]
name = "xxhash"
version = "3.2.0"
description = "Python binding for xxHash"
category = "main"
optional = true
python-versions = ">=3.6"

[[package]]
name = "yarl"
version = "1.8.2"
description = "Yet another URL library"
category = "main"
optional = true
python-versions = ">=3.7"

[package.dependencies]
idna = ">=2.0"
multidict = ">=4.0"

[[package]]
name = "zipp"
version = "3.15.0"
description = "Backport of pathlib-compatible object wrapper for zip files"
category = "main"
optional = false
python-versions = ">=3.7"

[package.extras]
docs = ["sphinx (>=3.5)", "jaraco.packaging (>=9)", "rst.linker (>=1.9)", "furo", "sphinx-lint", "jaraco.tidelift (>=1.4)"]
testing = ["pytest (>=6)", "pytest-checkdocs (>=2.4)", "flake8 (<5)", "pytest-cov", "pytest-enabler (>=1.3)", "jaraco.itertools", "jaraco.functools", "more-itertools", "big-o", "pytest-black (>=0.3.7)", "pytest-mypy (>=0.9.1)", "pytest-flake8"]

[extras]
nlp = ["transformers", "datasets"]
vision = ["torchvision", "lightning-flash"]

[metadata]
lock-version = "1.1"
python-versions = ">=3.8,<4"
content-hash = "f834792301506d158bc801b7c040ee5ecc9ef6b0d412b8acce0f7bd1a9547fcc"

[metadata.files]
aiohttp = []
aiosignal = []
astunparse = []
async-timeout = []
atomicwrites = []
attrs = []
bandit = []
beautifulsoup4 = []
black = []
bleach = []
certifi = []
cffi = []
charset-normalizer = []
click = []
cmake = []
colorama = []
contourpy = []
coverage = []
cycler = []
datasets = []
defusedxml = []
dill = []
docstring-parser = []
docutils = []
entrypoints = []
fastjsonschema = []
filelock = []
flake8 = []
fonttools = []
frozenlist = []
fsspec = []
ghp-import = []
gitdb = []
gitpython = []
griffe = []
h5py = []
huggingface-hub = []
hypothesis = []
idna = []
importlib-metadata = []
importlib-resources = []
iniconfig = []
jinja2 = []
joblib = []
jsonargparse = []
jsonschema = []
jupyter-client = []
jupyter-core = []
jupyterlab-pygments = []
jupytext = []
kiwisolver = []
lightning-flash = []
lightning-utilities = []
lit = []
lxml = []
markdown = []
markdown-it-py = []
markupsafe = []
matplotlib = []
mccabe = []
mdit-py-plugins = []
mdurl = []
mergedeep = []
mistune = []
mkdocs = []
mkdocs-autorefs = []
mkdocs-exclude-search = []
mkdocs-jupyter = []
mkdocs-material = []
mkdocs-material-extensions = []
mkdocstrings = []
mkdocstrings-python = []
mkdocstrings-python-legacy = []
mpmath = []
multidict = []
multiprocess = []
mypy = []
mypy-extensions = []
nbclient = []
nbconvert = []
nbformat = []
<<<<<<< HEAD
=======
networkx = []
>>>>>>> 7e403638
numpy = []
nvidia-cublas-cu11 = []
nvidia-cuda-cupti-cu11 = []
nvidia-cuda-nvrtc-cu11 = []
nvidia-cuda-runtime-cu11 = []
nvidia-cudnn-cu11 = []
nvidia-cufft-cu11 = []
nvidia-curand-cu11 = []
nvidia-cusolver-cu11 = []
nvidia-cusparse-cu11 = []
nvidia-nccl-cu11 = []
nvidia-nvtx-cu11 = []
packaging = []
pandas = []
pandocfilters = []
pathspec = []
pbr = []
pillow = []
pkgutil-resolve-name = []
platformdirs = []
pluggy = []
protobuf = []
py = []
pyarrow = []
pycodestyle = []
pycparser = []
pydeprecate = []
pyflakes = []
pygments = []
pymdown-extensions = []
pyparsing = []
pyrsistent = []
pytest = []
pytest-cov = []
pytest-mock = []
python-dateutil = []
pytkdocs = []
pytorch-lightning = []
pytz = []
pywin32 = []
pyyaml = []
pyyaml-env-tag = []
pyzmq = []
regex = []
requests = []
responses = []
rich = []
scikit-learn = []
scipy = []
setuptools-scm = []
six = []
smmap = []
soupsieve = []
stevedore = []
structlog = []
<<<<<<< HEAD
=======
sympy = []
>>>>>>> 7e403638
threadpoolctl = []
tinycss2 = []
tokenizers = []
toml = []
tomli = []
torch = []
torch-hypothesis = []
torchmetrics = []
torchvision = []
tornado = []
tqdm = []
traitlets = []
transformers = []
triton = []
typing-extensions = []
urllib3 = []
watchdog = []
webencodings = []
xxhash = []
yarl = []
zipp = []<|MERGE_RESOLUTION|>--- conflicted
+++ resolved
@@ -94,11 +94,7 @@
 
 [[package]]
 name = "beautifulsoup4"
-<<<<<<< HEAD
-version = "4.11.2"
-=======
 version = "4.12.0"
->>>>>>> 7e403638
 description = "Screen-scraping library"
 category = "dev"
 optional = false
@@ -169,19 +165,11 @@
 
 [[package]]
 name = "charset-normalizer"
-<<<<<<< HEAD
-version = "3.0.1"
-description = "The Real First Universal Charset Detector. Open, modern and actively maintained alternative to Chardet."
-category = "main"
-optional = false
-python-versions = "*"
-=======
 version = "3.1.0"
 description = "The Real First Universal Charset Detector. Open, modern and actively maintained alternative to Chardet."
 category = "main"
 optional = false
 python-versions = ">=3.7.0"
->>>>>>> 7e403638
 
 [[package]]
 name = "click"
@@ -233,11 +221,7 @@
 
 [[package]]
 name = "coverage"
-<<<<<<< HEAD
-version = "7.2.1"
-=======
 version = "7.2.2"
->>>>>>> 7e403638
 description = "Code coverage measurement for Python"
 category = "dev"
 optional = false
@@ -350,24 +334,15 @@
 
 [[package]]
 name = "filelock"
-<<<<<<< HEAD
-version = "3.9.0"
-=======
 version = "3.10.4"
->>>>>>> 7e403638
 description = "A platform independent file lock."
 category = "main"
 optional = false
 python-versions = ">=3.7"
 
 [package.extras]
-<<<<<<< HEAD
-docs = ["furo (>=2022.12.7)", "sphinx-autodoc-typehints (>=1.19.5)", "sphinx (>=5.3)"]
-testing = ["covdefaults (>=2.2.2)", "coverage (>=7.0.1)", "pytest-cov (>=4)", "pytest-timeout (>=2.1)", "pytest (>=7.2)"]
-=======
 docs = ["furo (>=2022.12.7)", "sphinx-autodoc-typehints (>=1.22,!=1.23.4)", "sphinx (>=6.1.3)"]
 testing = ["covdefaults (>=2.3)", "coverage (>=7.2.2)", "pytest-cov (>=4)", "pytest-timeout (>=2.1)", "pytest (>=7.2.2)"]
->>>>>>> 7e403638
 
 [[package]]
 name = "flake8"
@@ -509,11 +484,7 @@
 
 [[package]]
 name = "huggingface-hub"
-<<<<<<< HEAD
-version = "0.12.1"
-=======
 version = "0.13.3"
->>>>>>> 7e403638
 description = "Client library to download and publish models, datasets and other repos on the huggingface.co hub"
 category = "main"
 optional = true
@@ -528,23 +499,13 @@
 typing-extensions = ">=3.7.4.3"
 
 [package.extras]
-<<<<<<< HEAD
-all = ["InquirerPy (==0.3.4)", "isort (>=5.5.4)", "jedi", "jinja2", "pytest", "pytest-cov", "pytest-env", "pytest-xdist", "soundfile", "pillow", "black (==22.3)", "flake8 (>=3.8.3)", "flake8-bugbear", "mypy (==0.982)", "types-pyyaml", "types-requests", "types-simplejson", "types-toml", "types-tqdm", "types-urllib3"]
-cli = ["InquirerPy (==0.3.4)"]
-dev = ["InquirerPy (==0.3.4)", "isort (>=5.5.4)", "jedi", "jinja2", "pytest", "pytest-cov", "pytest-env", "pytest-xdist", "soundfile", "pillow", "black (==22.3)", "flake8 (>=3.8.3)", "flake8-bugbear", "mypy (==0.982)", "types-pyyaml", "types-requests", "types-simplejson", "types-toml", "types-tqdm", "types-urllib3"]
-=======
 all = ["InquirerPy (==0.3.4)", "jedi", "jinja2", "pytest", "pytest-cov", "pytest-env", "pytest-xdist", "soundfile", "pillow", "black (>=23.1,<24.0)", "ruff (>=0.0.241)", "mypy (==0.982)", "types-pyyaml", "types-requests", "types-simplejson", "types-toml", "types-tqdm", "types-urllib3"]
 cli = ["InquirerPy (==0.3.4)"]
 dev = ["InquirerPy (==0.3.4)", "jedi", "jinja2", "pytest", "pytest-cov", "pytest-env", "pytest-xdist", "soundfile", "pillow", "black (>=23.1,<24.0)", "ruff (>=0.0.241)", "mypy (==0.982)", "types-pyyaml", "types-requests", "types-simplejson", "types-toml", "types-tqdm", "types-urllib3"]
->>>>>>> 7e403638
 fastai = ["toml", "fastai (>=2.4)", "fastcore (>=1.3.27)"]
 quality = ["black (>=23.1,<24.0)", "ruff (>=0.0.241)", "mypy (==0.982)"]
 tensorflow = ["tensorflow", "pydot", "graphviz"]
-<<<<<<< HEAD
-testing = ["InquirerPy (==0.3.4)", "isort (>=5.5.4)", "jedi", "jinja2", "pytest", "pytest-cov", "pytest-env", "pytest-xdist", "soundfile", "pillow"]
-=======
 testing = ["InquirerPy (==0.3.4)", "jedi", "jinja2", "pytest", "pytest-cov", "pytest-env", "pytest-xdist", "soundfile", "pillow"]
->>>>>>> 7e403638
 torch = ["torch"]
 typing = ["types-pyyaml", "types-requests", "types-simplejson", "types-toml", "types-tqdm", "types-urllib3"]
 
@@ -580,11 +541,7 @@
 
 [[package]]
 name = "importlib-metadata"
-<<<<<<< HEAD
-version = "6.0.0"
-=======
 version = "6.1.0"
->>>>>>> 7e403638
 description = "Read metadata from Python packages"
 category = "dev"
 optional = false
@@ -694,11 +651,7 @@
 
 [[package]]
 name = "jupyter-client"
-<<<<<<< HEAD
-version = "8.0.3"
-=======
 version = "8.1.0"
->>>>>>> 7e403638
 description = "Jupyter protocol implementation and client libraries"
 category = "dev"
 optional = false
@@ -718,11 +671,7 @@
 
 [[package]]
 name = "jupyter-core"
-<<<<<<< HEAD
-version = "5.2.0"
-=======
 version = "5.3.0"
->>>>>>> 7e403638
 description = "Jupyter core package. A base package on which Jupyter projects rely."
 category = "dev"
 optional = false
@@ -816,11 +765,7 @@
 
 [[package]]
 name = "lightning-utilities"
-<<<<<<< HEAD
-version = "0.7.1"
-=======
 version = "0.8.0"
->>>>>>> 7e403638
 description = "PyTorch Lightning Sample project."
 category = "main"
 optional = true
@@ -835,8 +780,6 @@
 docs = ["sphinx (>=4.0,<5.0)"]
 test = ["coverage (==6.5.0)"]
 typing = ["mypy (>=1.0.0)"]
-<<<<<<< HEAD
-=======
 
 [[package]]
 name = "lit"
@@ -845,7 +788,6 @@
 category = "main"
 optional = false
 python-versions = "*"
->>>>>>> 7e403638
 
 [[package]]
 name = "lxml"
@@ -1221,11 +1163,7 @@
 
 [[package]]
 name = "nbformat"
-<<<<<<< HEAD
-version = "5.7.3"
-=======
 version = "5.8.0"
->>>>>>> 7e403638
 description = "The Jupyter Notebook format"
 category = "dev"
 optional = false
@@ -1240,8 +1178,6 @@
 [package.extras]
 docs = ["myst-parser", "pydata-sphinx-theme", "sphinx", "sphinxcontrib-github-alt", "sphinxcontrib-spelling"]
 test = ["pep440", "pre-commit", "pytest", "testpath"]
-<<<<<<< HEAD
-=======
 
 [[package]]
 name = "networkx"
@@ -1257,7 +1193,6 @@
 doc = ["sphinx (==5.2.3)", "pydata-sphinx-theme (>=0.11)", "sphinx-gallery (>=0.11)", "numpydoc (>=1.5)", "pillow (>=9.2)", "nb2plots (>=0.6)", "texext (>=0.6.7)"]
 extra = ["lxml (>=4.6)", "pygraphviz (>=1.10)", "pydot (>=1.4.2)", "sympy (>=1.10)"]
 test = ["pytest (>=7.2)", "pytest-cov (>=4.0)", "codecov (>=2.1)"]
->>>>>>> 7e403638
 
 [[package]]
 name = "numpy"
@@ -1393,11 +1328,7 @@
 
 [[package]]
 name = "pathspec"
-<<<<<<< HEAD
-version = "0.11.0"
-=======
 version = "0.11.1"
->>>>>>> 7e403638
 description = "Utility library for gitignore style pattern matching of file paths."
 category = "dev"
 optional = false
@@ -1433,11 +1364,7 @@
 
 [[package]]
 name = "platformdirs"
-<<<<<<< HEAD
-version = "3.1.0"
-=======
 version = "3.1.1"
->>>>>>> 7e403638
 description = "A small Python package for determining appropriate platform-specific dirs, e.g. a \"user data dir\"."
 category = "dev"
 optional = false
@@ -1638,11 +1565,7 @@
 
 [[package]]
 name = "pytorch-lightning"
-<<<<<<< HEAD
-version = "1.9.4"
-=======
 version = "2.0.0"
->>>>>>> 7e403638
 description = "PyTorch Lightning is the lightweight PyTorch wrapper for ML researchers. Scale your models. Write less boilerplate."
 category = "main"
 optional = true
@@ -1650,41 +1573,16 @@
 
 [package.dependencies]
 fsspec = {version = ">2021.06.0", extras = ["http"]}
-<<<<<<< HEAD
-lightning-utilities = ">=0.6.0.post0"
-numpy = ">=1.17.2"
-packaging = ">=17.1"
-PyYAML = ">=5.4"
-torch = ">=1.10.0"
-=======
 lightning-utilities = ">=0.7.0"
 numpy = ">=1.17.2"
 packaging = ">=17.1"
 PyYAML = ">=5.4"
 torch = ">=1.11.0"
->>>>>>> 7e403638
 torchmetrics = ">=0.7.0"
 tqdm = ">=4.57.0"
 typing-extensions = ">=4.0.0"
 
 [package.extras]
-<<<<<<< HEAD
-all = ["matplotlib (>3.1)", "omegaconf (>=2.0.5)", "hydra-core (>=1.0.5)", "jsonargparse[signatures] (>=4.18.0)", "rich (>=10.14.0,!=10.15.0.a)", "tensorboardX (>=2.2)", "colossalai (>=0.2.0)", "fairscale (>=0.4.5)", "deepspeed (>=0.6.0)", "horovod (>=0.21.2,!=0.24.0)", "torchvision (>=0.11.1)", "gym[classic_control] (>=0.17.0)", "ipython[all] (<8.7.1)", "hivemind (==1.1.5)"]
-colossalai = ["colossalai (>=0.2.0)"]
-deepspeed = ["deepspeed (>=0.6.0)"]
-dev = ["matplotlib (>3.1)", "omegaconf (>=2.0.5)", "hydra-core (>=1.0.5)", "jsonargparse[signatures] (>=4.18.0)", "rich (>=10.14.0,!=10.15.0.a)", "tensorboardX (>=2.2)", "colossalai (>=0.2.0)", "fairscale (>=0.4.5)", "deepspeed (>=0.6.0)", "horovod (>=0.21.2,!=0.24.0)", "torchvision (>=0.11.1)", "gym[classic_control] (>=0.17.0)", "ipython[all] (<8.7.1)", "coverage (==6.5.0)", "codecov (==2.1.12)", "pytest (==7.2.0)", "pytest-cov (==4.0.0)", "pytest-forked (==1.4.0)", "pytest-rerunfailures (==10.3)", "pre-commit (==2.20.0)", "cloudpickle (>=1.3)", "scikit-learn (>0.22.1)", "onnxruntime (<1.14.0)", "psutil (<5.9.5)", "pandas (>1.0)", "fastapi (<0.87.0)", "uvicorn (<0.19.1)", "tensorboard (>=2.9.1)", "protobuf (<=3.20.1)", "hivemind (==1.1.5)"]
-examples = ["torchvision (>=0.11.1)", "gym[classic_control] (>=0.17.0)", "ipython[all] (<8.7.1)"]
-extra = ["matplotlib (>3.1)", "omegaconf (>=2.0.5)", "hydra-core (>=1.0.5)", "jsonargparse[signatures] (>=4.18.0)", "rich (>=10.14.0,!=10.15.0.a)", "tensorboardX (>=2.2)"]
-fairscale = ["fairscale (>=0.4.5)"]
-hivemind = ["hivemind (==1.1.5)"]
-horovod = ["horovod (>=0.21.2,!=0.24.0)"]
-strategies = ["colossalai (>=0.2.0)", "fairscale (>=0.4.5)", "deepspeed (>=0.6.0)", "horovod (>=0.21.2,!=0.24.0)", "hivemind (==1.1.5)"]
-test = ["coverage (==6.5.0)", "codecov (==2.1.12)", "pytest (==7.2.0)", "pytest-cov (==4.0.0)", "pytest-forked (==1.4.0)", "pytest-rerunfailures (==10.3)", "pre-commit (==2.20.0)", "cloudpickle (>=1.3)", "scikit-learn (>0.22.1)", "onnxruntime (<1.14.0)", "psutil (<5.9.5)", "pandas (>1.0)", "fastapi (<0.87.0)", "uvicorn (<0.19.1)", "tensorboard (>=2.9.1)", "protobuf (<=3.20.1)"]
-
-[[package]]
-name = "pytz"
-version = "2022.7.1"
-=======
 all = ["matplotlib (>3.1)", "omegaconf (>=2.0.5)", "hydra-core (>=1.0.5)", "jsonargparse[signatures] (>=4.18.0)", "rich (>=12.3.0)", "tensorboardX (>=2.2)", "deepspeed (>=0.6.0)", "lightning-colossalai (>=0.1.0dev1)", "torchvision (>=0.11.1)", "gym[classic_control] (>=0.17.0)", "ipython[all] (<8.7.1)", "torchmetrics (>=0.10.0)", "lightning-utilities (>=0.7.0)"]
 deepspeed = ["deepspeed (>=0.6.0)"]
 dev = ["matplotlib (>3.1)", "omegaconf (>=2.0.5)", "hydra-core (>=1.0.5)", "jsonargparse[signatures] (>=4.18.0)", "rich (>=12.3.0)", "tensorboardX (>=2.2)", "deepspeed (>=0.6.0)", "lightning-colossalai (>=0.1.0dev1)", "torchvision (>=0.11.1)", "gym[classic_control] (>=0.17.0)", "ipython[all] (<8.7.1)", "torchmetrics (>=0.10.0)", "lightning-utilities (>=0.7.0)", "coverage (==6.5.0)", "codecov (==2.1.12)", "pytest (==7.2.0)", "pytest-cov (==4.0.0)", "pytest-forked (==1.4.0)", "pytest-rerunfailures (==10.3)", "pre-commit (==2.20.0)", "cloudpickle (>=1.3)", "scikit-learn (>0.22.1)", "onnx (<1.14.0)", "onnxruntime (<1.14.0)", "psutil (<5.9.5)", "pandas (>1.0)", "fastapi (<0.87.0)", "uvicorn (<0.19.1)", "tensorboard (>=2.9.1)", "protobuf (<=3.20.1)"]
@@ -1697,7 +1595,6 @@
 [[package]]
 name = "pytz"
 version = "2023.2"
->>>>>>> 7e403638
 description = "World timezone definitions, modern and historical"
 category = "main"
 optional = true
@@ -1732,11 +1629,7 @@
 
 [[package]]
 name = "pyzmq"
-<<<<<<< HEAD
-version = "25.0.0"
-=======
 version = "25.0.2"
->>>>>>> 7e403638
 description = "Python bindings for 0MQ"
 category = "dev"
 optional = false
@@ -1804,11 +1697,7 @@
 
 [[package]]
 name = "scikit-learn"
-<<<<<<< HEAD
-version = "1.2.1"
-=======
 version = "1.2.2"
->>>>>>> 7e403638
 description = "A set of python modules for machine learning and data mining"
 category = "main"
 optional = false
@@ -1908,8 +1797,6 @@
 tests = ["coverage", "freezegun (>=0.2.8)", "pretend", "pytest-asyncio", "pytest (>=6.0)", "simplejson"]
 
 [[package]]
-<<<<<<< HEAD
-=======
 name = "sympy"
 version = "1.11.1"
 description = "Computer algebra system (CAS) in Python"
@@ -1921,7 +1808,6 @@
 mpmath = ">=0.19"
 
 [[package]]
->>>>>>> 7e403638
 name = "threadpoolctl"
 version = "3.1.0"
 description = "threadpoolctl"
@@ -1975,23 +1861,13 @@
 
 [[package]]
 name = "torch"
-<<<<<<< HEAD
-version = "1.13.1"
-=======
 version = "2.0.0"
->>>>>>> 7e403638
 description = "Tensors and Dynamic neural networks in Python with strong GPU acceleration"
 category = "main"
 optional = false
 python-versions = ">=3.8.0"
 
 [package.dependencies]
-<<<<<<< HEAD
-nvidia-cublas-cu11 = {version = "11.10.3.66", markers = "platform_system == \"Linux\""}
-nvidia-cuda-nvrtc-cu11 = {version = "11.7.99", markers = "platform_system == \"Linux\""}
-nvidia-cuda-runtime-cu11 = {version = "11.7.99", markers = "platform_system == \"Linux\""}
-nvidia-cudnn-cu11 = {version = "8.5.0.96", markers = "platform_system == \"Linux\""}
-=======
 filelock = "*"
 jinja2 = "*"
 networkx = "*"
@@ -2008,7 +1884,6 @@
 nvidia-nvtx-cu11 = {version = "11.7.91", markers = "platform_system == \"Linux\" and platform_machine == \"x86_64\""}
 sympy = "*"
 triton = {version = "2.0.0", markers = "platform_system == \"Linux\" and platform_machine == \"x86_64\""}
->>>>>>> 7e403638
 typing-extensions = "*"
 
 [package.extras]
@@ -2052,11 +1927,7 @@
 
 [[package]]
 name = "torchvision"
-<<<<<<< HEAD
-version = "0.14.1"
-=======
 version = "0.15.1"
->>>>>>> 7e403638
 description = "image and video datasets and models for torch deep learning"
 category = "main"
 optional = false
@@ -2066,12 +1937,7 @@
 numpy = "*"
 pillow = ">=5.3.0,<8.3.0 || >=8.4.0"
 requests = "*"
-<<<<<<< HEAD
-torch = "1.13.1"
-typing-extensions = "*"
-=======
 torch = "2.0.0"
->>>>>>> 7e403638
 
 [package.extras]
 scipy = ["scipy"]
@@ -2115,11 +1981,7 @@
 
 [[package]]
 name = "transformers"
-<<<<<<< HEAD
-version = "4.26.1"
-=======
 version = "4.27.3"
->>>>>>> 7e403638
 description = "State-of-the-art Machine Learning for JAX, PyTorch and TensorFlow"
 category = "main"
 optional = true
@@ -2138,17 +2000,6 @@
 
 [package.extras]
 accelerate = ["accelerate (>=0.10.0)"]
-<<<<<<< HEAD
-all = ["tensorflow (>=2.4,<2.12)", "onnxconverter-common", "tf2onnx", "tensorflow-text", "keras-nlp (>=0.3.1)", "torch (>=1.7,!=1.12.0)", "jax (>=0.2.8,!=0.3.2,<=0.3.6)", "jaxlib (>=0.1.65,<=0.3.6)", "flax (>=0.4.1)", "optax (>=0.0.8)", "sentencepiece (>=0.1.91,!=0.1.92)", "protobuf (<=3.20.2)", "tokenizers (>=0.11.1,!=0.11.3,<0.14)", "torchaudio", "librosa", "pyctcdecode (>=0.4.0)", "phonemizer", "kenlm", "pillow", "optuna", "ray", "sigopt", "timm", "codecarbon (==1.2.0)", "accelerate (>=0.10.0)", "decord (==0.6.0)"]
-audio = ["librosa", "pyctcdecode (>=0.4.0)", "phonemizer", "kenlm"]
-codecarbon = ["codecarbon (==1.2.0)"]
-deepspeed = ["deepspeed (>=0.6.5)", "accelerate (>=0.10.0)"]
-deepspeed-testing = ["deepspeed (>=0.6.5)", "accelerate (>=0.10.0)", "pytest", "pytest-xdist", "timeout-decorator", "parameterized", "psutil", "datasets (!=2.5.0)", "dill (<0.3.5)", "evaluate (>=0.2.0)", "pytest-timeout", "black (==22.3)", "sacrebleu (>=1.4.12,<2.0.0)", "rouge-score (!=0.0.7,!=0.0.8,!=0.1,!=0.1.1)", "nltk", "GitPython (<3.1.19)", "hf-doc-builder (>=0.3.0)", "protobuf (<=3.20.2)", "sacremoses", "rjieba", "safetensors (>=0.2.1)", "beautifulsoup4", "faiss-cpu", "cookiecutter (==1.7.3)", "optuna", "sentencepiece (>=0.1.91,!=0.1.92)"]
-dev = ["tensorflow (>=2.4,<2.12)", "onnxconverter-common", "tf2onnx", "tensorflow-text", "keras-nlp (>=0.3.1)", "torch (>=1.7,!=1.12.0)", "jax (>=0.2.8,!=0.3.2,<=0.3.6)", "jaxlib (>=0.1.65,<=0.3.6)", "flax (>=0.4.1)", "optax (>=0.0.8)", "sentencepiece (>=0.1.91,!=0.1.92)", "protobuf (<=3.20.2)", "tokenizers (>=0.11.1,!=0.11.3,<0.14)", "torchaudio", "librosa", "pyctcdecode (>=0.4.0)", "phonemizer", "kenlm", "pillow", "optuna", "ray", "sigopt", "timm", "codecarbon (==1.2.0)", "accelerate (>=0.10.0)", "decord (==0.6.0)", "pytest", "pytest-xdist", "timeout-decorator", "parameterized", "psutil", "datasets (!=2.5.0)", "dill (<0.3.5)", "evaluate (>=0.2.0)", "pytest-timeout", "black (==22.3)", "sacrebleu (>=1.4.12,<2.0.0)", "rouge-score (!=0.0.7,!=0.0.8,!=0.1,!=0.1.1)", "nltk", "GitPython (<3.1.19)", "hf-doc-builder (>=0.3.0)", "sacremoses", "rjieba", "safetensors (>=0.2.1)", "beautifulsoup4", "faiss-cpu", "cookiecutter (==1.7.3)", "isort (>=5.5.4)", "flake8 (>=3.8.3)", "fugashi (>=1.0)", "ipadic (>=1.0.0,<2.0)", "unidic-lite (>=1.0.7)", "unidic (>=1.0.2)", "sudachipy (>=0.6.6)", "sudachidict-core (>=20220729)", "rhoknp (>=1.1.0)", "hf-doc-builder", "scikit-learn"]
-dev-tensorflow = ["pytest", "pytest-xdist", "timeout-decorator", "parameterized", "psutil", "datasets (!=2.5.0)", "dill (<0.3.5)", "evaluate (>=0.2.0)", "pytest-timeout", "black (==22.3)", "sacrebleu (>=1.4.12,<2.0.0)", "rouge-score (!=0.0.7,!=0.0.8,!=0.1,!=0.1.1)", "nltk", "GitPython (<3.1.19)", "hf-doc-builder (>=0.3.0)", "protobuf (<=3.20.2)", "sacremoses", "rjieba", "safetensors (>=0.2.1)", "beautifulsoup4", "faiss-cpu", "cookiecutter (==1.7.3)", "tensorflow (>=2.4,<2.12)", "onnxconverter-common", "tf2onnx", "tensorflow-text", "keras-nlp (>=0.3.1)", "sentencepiece (>=0.1.91,!=0.1.92)", "tokenizers (>=0.11.1,!=0.11.3,<0.14)", "pillow", "isort (>=5.5.4)", "flake8 (>=3.8.3)", "hf-doc-builder", "scikit-learn", "onnxruntime (>=1.4.0)", "onnxruntime-tools (>=1.4.2)", "librosa", "pyctcdecode (>=0.4.0)", "phonemizer", "kenlm"]
-dev-torch = ["pytest", "pytest-xdist", "timeout-decorator", "parameterized", "psutil", "datasets (!=2.5.0)", "dill (<0.3.5)", "evaluate (>=0.2.0)", "pytest-timeout", "black (==22.3)", "sacrebleu (>=1.4.12,<2.0.0)", "rouge-score (!=0.0.7,!=0.0.8,!=0.1,!=0.1.1)", "nltk", "GitPython (<3.1.19)", "hf-doc-builder (>=0.3.0)", "protobuf (<=3.20.2)", "sacremoses", "rjieba", "safetensors (>=0.2.1)", "beautifulsoup4", "faiss-cpu", "cookiecutter (==1.7.3)", "torch (>=1.7,!=1.12.0)", "sentencepiece (>=0.1.91,!=0.1.92)", "tokenizers (>=0.11.1,!=0.11.3,<0.14)", "torchaudio", "librosa", "pyctcdecode (>=0.4.0)", "phonemizer", "kenlm", "pillow", "optuna", "ray", "sigopt", "timm", "codecarbon (==1.2.0)", "isort (>=5.5.4)", "flake8 (>=3.8.3)", "fugashi (>=1.0)", "ipadic (>=1.0.0,<2.0)", "unidic-lite (>=1.0.7)", "unidic (>=1.0.2)", "sudachipy (>=0.6.6)", "sudachidict-core (>=20220729)", "rhoknp (>=1.1.0)", "hf-doc-builder", "scikit-learn", "onnxruntime (>=1.4.0)", "onnxruntime-tools (>=1.4.2)"]
-docs = ["tensorflow (>=2.4,<2.12)", "onnxconverter-common", "tf2onnx", "tensorflow-text", "keras-nlp (>=0.3.1)", "torch (>=1.7,!=1.12.0)", "jax (>=0.2.8,!=0.3.2,<=0.3.6)", "jaxlib (>=0.1.65,<=0.3.6)", "flax (>=0.4.1)", "optax (>=0.0.8)", "sentencepiece (>=0.1.91,!=0.1.92)", "protobuf (<=3.20.2)", "tokenizers (>=0.11.1,!=0.11.3,<0.14)", "torchaudio", "librosa", "pyctcdecode (>=0.4.0)", "phonemizer", "kenlm", "pillow", "optuna", "ray", "sigopt", "timm", "codecarbon (==1.2.0)", "accelerate (>=0.10.0)", "decord (==0.6.0)", "hf-doc-builder"]
-=======
 all = ["tensorflow (>=2.4,<2.12)", "onnxconverter-common", "tf2onnx", "tensorflow-text", "keras-nlp (>=0.3.1)", "torch (>=1.7,!=1.12.0)", "jax (>=0.2.8,!=0.3.2,<=0.3.6)", "jaxlib (>=0.1.65,<=0.3.6)", "flax (>=0.4.1)", "optax (>=0.0.8)", "sentencepiece (>=0.1.91,!=0.1.92)", "protobuf (<=3.20.2)", "tokenizers (>=0.11.1,!=0.11.3,<0.14)", "torchaudio", "librosa", "pyctcdecode (>=0.4.0)", "phonemizer", "kenlm", "pillow", "optuna", "ray", "sigopt", "timm", "torchvision", "codecarbon (==1.2.0)", "accelerate (>=0.10.0)", "decord (==0.6.0)", "av (==9.2.0)"]
 audio = ["librosa", "pyctcdecode (>=0.4.0)", "phonemizer", "kenlm"]
 codecarbon = ["codecarbon (==1.2.0)"]
@@ -2158,7 +2009,6 @@
 dev-tensorflow = ["pytest", "pytest-xdist", "timeout-decorator", "parameterized", "psutil", "datasets (!=2.5.0)", "dill (<0.3.5)", "evaluate (>=0.2.0)", "pytest-timeout", "black (>=23.1,<24.0)", "sacrebleu (>=1.4.12,<2.0.0)", "rouge-score (!=0.0.7,!=0.0.8,!=0.1,!=0.1.1)", "nltk", "GitPython (<3.1.19)", "hf-doc-builder (>=0.3.0)", "protobuf (<=3.20.2)", "sacremoses", "rjieba", "safetensors (>=0.2.1)", "beautifulsoup4", "faiss-cpu", "cookiecutter (==1.7.3)", "tensorflow (>=2.4,<2.12)", "onnxconverter-common", "tf2onnx", "tensorflow-text", "keras-nlp (>=0.3.1)", "sentencepiece (>=0.1.91,!=0.1.92)", "tokenizers (>=0.11.1,!=0.11.3,<0.14)", "pillow", "isort (>=5.5.4)", "ruff (>=0.0.241)", "hf-doc-builder", "scikit-learn", "onnxruntime (>=1.4.0)", "onnxruntime-tools (>=1.4.2)", "librosa", "pyctcdecode (>=0.4.0)", "phonemizer", "kenlm"]
 dev-torch = ["pytest", "pytest-xdist", "timeout-decorator", "parameterized", "psutil", "datasets (!=2.5.0)", "dill (<0.3.5)", "evaluate (>=0.2.0)", "pytest-timeout", "black (>=23.1,<24.0)", "sacrebleu (>=1.4.12,<2.0.0)", "rouge-score (!=0.0.7,!=0.0.8,!=0.1,!=0.1.1)", "nltk", "GitPython (<3.1.19)", "hf-doc-builder (>=0.3.0)", "protobuf (<=3.20.2)", "sacremoses", "rjieba", "safetensors (>=0.2.1)", "beautifulsoup4", "faiss-cpu", "cookiecutter (==1.7.3)", "torch (>=1.7,!=1.12.0)", "sentencepiece (>=0.1.91,!=0.1.92)", "tokenizers (>=0.11.1,!=0.11.3,<0.14)", "torchaudio", "librosa", "pyctcdecode (>=0.4.0)", "phonemizer", "kenlm", "pillow", "optuna", "ray", "sigopt", "timm", "torchvision", "codecarbon (==1.2.0)", "isort (>=5.5.4)", "ruff (>=0.0.241)", "fugashi (>=1.0)", "ipadic (>=1.0.0,<2.0)", "unidic-lite (>=1.0.7)", "unidic (>=1.0.2)", "sudachipy (>=0.6.6)", "sudachidict-core (>=20220729)", "rhoknp (>=1.1.0)", "hf-doc-builder", "scikit-learn", "onnxruntime (>=1.4.0)", "onnxruntime-tools (>=1.4.2)"]
 docs = ["tensorflow (>=2.4,<2.12)", "onnxconverter-common", "tf2onnx", "tensorflow-text", "keras-nlp (>=0.3.1)", "torch (>=1.7,!=1.12.0)", "jax (>=0.2.8,!=0.3.2,<=0.3.6)", "jaxlib (>=0.1.65,<=0.3.6)", "flax (>=0.4.1)", "optax (>=0.0.8)", "sentencepiece (>=0.1.91,!=0.1.92)", "protobuf (<=3.20.2)", "tokenizers (>=0.11.1,!=0.11.3,<0.14)", "torchaudio", "librosa", "pyctcdecode (>=0.4.0)", "phonemizer", "kenlm", "pillow", "optuna", "ray", "sigopt", "timm", "torchvision", "codecarbon (==1.2.0)", "accelerate (>=0.10.0)", "decord (==0.6.0)", "av (==9.2.0)", "hf-doc-builder"]
->>>>>>> 7e403638
 docs_specific = ["hf-doc-builder"]
 fairscale = ["fairscale (>0.3)"]
 flax = ["jax (>=0.2.8,!=0.3.2,<=0.3.6)", "jaxlib (>=0.1.65,<=0.3.6)", "flax (>=0.4.1)", "optax (>=0.0.8)"]
@@ -2180,11 +2030,7 @@
 sigopt = ["sigopt"]
 sklearn = ["scikit-learn"]
 speech = ["torchaudio", "librosa", "pyctcdecode (>=0.4.0)", "phonemizer", "kenlm"]
-<<<<<<< HEAD
-testing = ["pytest", "pytest-xdist", "timeout-decorator", "parameterized", "psutil", "datasets (!=2.5.0)", "dill (<0.3.5)", "evaluate (>=0.2.0)", "pytest-timeout", "black (==22.3)", "sacrebleu (>=1.4.12,<2.0.0)", "rouge-score (!=0.0.7,!=0.0.8,!=0.1,!=0.1.1)", "nltk", "GitPython (<3.1.19)", "hf-doc-builder (>=0.3.0)", "protobuf (<=3.20.2)", "sacremoses", "rjieba", "safetensors (>=0.2.1)", "beautifulsoup4", "faiss-cpu", "cookiecutter (==1.7.3)"]
-=======
 testing = ["pytest", "pytest-xdist", "timeout-decorator", "parameterized", "psutil", "datasets (!=2.5.0)", "dill (<0.3.5)", "evaluate (>=0.2.0)", "pytest-timeout", "black (>=23.1,<24.0)", "sacrebleu (>=1.4.12,<2.0.0)", "rouge-score (!=0.0.7,!=0.0.8,!=0.1,!=0.1.1)", "nltk", "GitPython (<3.1.19)", "hf-doc-builder (>=0.3.0)", "protobuf (<=3.20.2)", "sacremoses", "rjieba", "safetensors (>=0.2.1)", "beautifulsoup4", "faiss-cpu", "cookiecutter (==1.7.3)"]
->>>>>>> 7e403638
 tf = ["tensorflow (>=2.4,<2.12)", "onnxconverter-common", "tf2onnx", "tensorflow-text", "keras-nlp (>=0.3.1)"]
 tf-cpu = ["tensorflow-cpu (>=2.4,<2.12)", "onnxconverter-common", "tf2onnx", "tensorflow-text", "keras-nlp (>=0.3.1)"]
 tf-speech = ["librosa", "pyctcdecode (>=0.4.0)", "phonemizer", "kenlm"]
@@ -2192,14 +2038,9 @@
 tokenizers = ["tokenizers (>=0.11.1,!=0.11.3,<0.14)"]
 torch = ["torch (>=1.7,!=1.12.0)"]
 torch-speech = ["torchaudio", "librosa", "pyctcdecode (>=0.4.0)", "phonemizer", "kenlm"]
-<<<<<<< HEAD
-torchhub = ["filelock", "huggingface-hub (>=0.11.0,<1.0)", "importlib-metadata", "numpy (>=1.17)", "packaging (>=20.0)", "protobuf (<=3.20.2)", "regex (!=2019.12.17)", "requests", "sentencepiece (>=0.1.91,!=0.1.92)", "torch (>=1.7,!=1.12.0)", "tokenizers (>=0.11.1,!=0.11.3,<0.14)", "tqdm (>=4.27)"]
-video = ["decord (==0.6.0)"]
-=======
 torch-vision = ["torchvision", "pillow"]
 torchhub = ["filelock", "huggingface-hub (>=0.11.0,<1.0)", "importlib-metadata", "numpy (>=1.17)", "packaging (>=20.0)", "protobuf (<=3.20.2)", "regex (!=2019.12.17)", "requests", "sentencepiece (>=0.1.91,!=0.1.92)", "torch (>=1.7,!=1.12.0)", "tokenizers (>=0.11.1,!=0.11.3,<0.14)", "tqdm (>=4.27)"]
 video = ["decord (==0.6.0)", "av (==9.2.0)"]
->>>>>>> 7e403638
 vision = ["pillow"]
 
 [[package]]
@@ -2230,11 +2071,7 @@
 
 [[package]]
 name = "urllib3"
-<<<<<<< HEAD
-version = "1.26.14"
-=======
 version = "1.26.15"
->>>>>>> 7e403638
 description = "HTTP library with thread-safe connection pooling, file post, and more."
 category = "main"
 optional = false
@@ -2247,11 +2084,7 @@
 
 [[package]]
 name = "watchdog"
-<<<<<<< HEAD
-version = "2.3.1"
-=======
 version = "3.0.0"
->>>>>>> 7e403638
 description = "Filesystem events monitoring"
 category = "dev"
 optional = false
@@ -2391,10 +2224,7 @@
 nbclient = []
 nbconvert = []
 nbformat = []
-<<<<<<< HEAD
-=======
 networkx = []
->>>>>>> 7e403638
 numpy = []
 nvidia-cublas-cu11 = []
 nvidia-cuda-cupti-cu11 = []
@@ -2450,10 +2280,7 @@
 soupsieve = []
 stevedore = []
 structlog = []
-<<<<<<< HEAD
-=======
 sympy = []
->>>>>>> 7e403638
 threadpoolctl = []
 tinycss2 = []
 tokenizers = []
