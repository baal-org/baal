{
 "cells": [
  {
   "cell_type": "markdown",
   "metadata": {},
   "source": [
    "## In this notebook we'll go through an example of how to build a project with Baal and Pytorch Lightning\n",
    "---\n",
    "#### Useful resources:\n",
    "* [Pytorch Lightning documentation](https://pytorch-lightning.readthedocs.io/en/latest/)\n",
    "* [Collection of notebooks with other relevant examples](https://github.com/ElementAI/baal/tree/master/notebooks)"
   ]
  },
  {
   "cell_type": "code",
   "execution_count": null,
   "metadata": {},
   "outputs": [],
   "source": [
    "import sys\n",
    "import copy\n",
    "from collections import OrderedDict\n",
    "\n",
    "from typing import Dict, Any\n",
    "\n",
<<<<<<< HEAD
=======
    "import structlog\n",
>>>>>>> 42d12f06
    "import torch\n",
    "from pydantic import BaseModel\n",
    "from pytorch_lightning import LightningModule, Trainer, Callback\n",
    "from torch import optim\n",
    "from torch.nn import CrossEntropyLoss\n",
    "from torch.utils.data import DataLoader\n",
    "from torchvision.datasets import CIFAR10\n",
    "from torchvision.models import vgg16\n",
    "from torchvision.transforms import transforms\n",
    "from tqdm import tqdm\n",
    "\n",
    "from baal.active import ActiveLearningDataset, ActiveLearningLoop\n",
    "from baal.active.heuristics import BALD\n",
    "from baal.bayesian.dropout import patch_module\n",
    "\n",
    "from baal.utils.pytorch_lightning import ActiveLearningMixin, ResetCallback, BaalTrainer"
   ]
  },
  {
   "cell_type": "markdown",
   "metadata": {},
   "source": [
    "### We need to implement our model based on the PytorchLightning specifications. Bellow you can see an example using VGG16"
   ]
  },
  {
   "cell_type": "code",
   "execution_count": null,
   "metadata": {},
   "outputs": [],
   "source": [
    "class VGG16(ActiveLearningMixin, LightningModule):\n",
    "    def __init__(self, active_dataset, hparams):\n",
    "        super().__init__()\n",
    "        self.name = \"VGG16\"\n",
    "        self.version = \"0.0.1\"\n",
    "        self.active_dataset = active_dataset\n",
    "        self.hparams = hparams\n",
    "        self.criterion = CrossEntropyLoss()\n",
    "\n",
    "        self.train_transform = transforms.Compose([transforms.RandomHorizontalFlip(),\n",
    "                                                   transforms.ToTensor()])\n",
    "        self.test_transform = transforms.Compose([transforms.ToTensor()])\n",
    "        self._build_model()\n",
    "\n",
    "    def _build_model(self):\n",
    "        # `patch_module` modifies the torch.nn.Module to use Bayesian dropout\n",
    "        self.vgg16 = patch_module(vgg16(num_classes=self.hparams.num_classes))\n",
    "\n",
    "    def forward(self, x):\n",
    "        return self.vgg16(x)\n",
    "\n",
    "    def log_hyperparams(self, *args):\n",
    "        print(args)\n",
    "\n",
    "    def training_step(self, batch, batch_idx):\n",
    "        \"\"\"\n",
    "        Lightning calls this inside the training loop\n",
    "        :param batch:\n",
    "        :return:\n",
    "        \"\"\"\n",
    "        # forward pass\n",
    "        x, y = batch\n",
    "        y_hat = self(x)\n",
    "\n",
    "        # calculate loss\n",
    "        loss_val = self.criterion(y_hat, y)\n",
    "\n",
    "        tqdm_dict = {'train_loss': loss_val}\n",
    "        output = OrderedDict({\n",
    "            'loss': loss_val,\n",
    "            'progress_bar': tqdm_dict,\n",
    "            'log': tqdm_dict\n",
    "        })\n",
    "        return output\n",
    "\n",
    "    def test_step(self, batch, batch_idx):\n",
    "        x, y = batch\n",
    "        y_hat = self(x)\n",
    "\n",
    "        # calculate loss\n",
    "        loss_val = self.criterion(y, y_hat)\n",
    "\n",
    "        tqdm_dict = {'val_loss': loss_val}\n",
    "        output = OrderedDict({\n",
    "            'loss': loss_val,\n",
    "            'progress_bar': tqdm_dict,\n",
    "            'log': tqdm_dict\n",
    "        })\n",
    "        return output\n",
    "\n",
    "    def configure_optimizers(self):\n",
    "        \"\"\"\n",
    "        return whatever optimizers we want here\n",
    "        :return: list of optimizers\n",
    "        \"\"\"\n",
    "        optimizer = optim.Adam(self.parameters(), lr=self.hparams.learning_rate)\n",
    "        return [optimizer], []\n",
    "\n",
    "    def train_dataloader(self):\n",
    "        return DataLoader(self.active_dataset, self.hparams.batch_size, shuffle=True,\n",
    "                          num_workers=4)\n",
    "\n",
    "    def test_dataloader(self):\n",
    "        ds = CIFAR10(root=self.hparams.data_root, train=False,\n",
    "                     transform=self.test_transform, download=True)\n",
    "        return DataLoader(ds, self.hparams.batch_size, shuffle=False,\n",
    "                          num_workers=4)\n",
    "\n",
    "    def pool_loader(self):\n",
    "        return DataLoader(self.active_dataset.pool, self.hparams.batch_size, shuffle=False,\n",
    "                          num_workers=4)\n",
    "\n",
    "    def log_metrics(self, metrics, step_num):\n",
    "        print('Epoch', step_num, metrics)\n",
    "\n",
    "    def agg_and_log_metrics(self, metrics, step):\n",
    "        self.log_metrics(metrics, step)\n",
    "\n",
    "    def validation_epoch_end(self, outputs):\n",
    "        return self.epoch_end(outputs)\n",
    "\n",
    "    def epoch_end(self, outputs):\n",
    "        out = {}\n",
    "        if len(outputs) > 0:\n",
    "            out = {key: torch.stack([x[key] for x in outputs]).mean() for key in outputs[0].keys() if isinstance(key, torch.Tensor)}\n",
    "        return out\n",
    "\n",
    "    def test_epoch_end(self, outputs):\n",
    "        return self.epoch_end(outputs)\n",
    "\n",
    "    def training_epoch_end(self, outputs):\n",
    "        return self.epoch_end(outputs)"
   ]
  },
  {
   "cell_type": "markdown",
   "metadata": {},
   "source": [
    "### Now we need to specify our hyperparameters"
   ]
  },
  {
   "cell_type": "code",
   "execution_count": null,
   "metadata": {},
   "outputs": [],
   "source": [
    "class HParams(BaseModel):\n",
    "    batch_size: int = 10\n",
    "    data_root: str = '/tmp'\n",
    "    num_classes: int = 10\n",
    "    learning_rate: float = 0.001\n",
    "    query_size: int = 100\n",
    "    max_sample: int = -1\n",
    "    iterations: int = 20\n",
    "    replicate_in_memory: bool = True\n",
    "    n_gpus: int = torch.cuda.device_count()"
   ]
  },
  {
   "cell_type": "markdown",
   "metadata": {},
   "source": [
    "### Define the transformations to be used with our dataset"
   ]
  },
  {
   "cell_type": "code",
   "execution_count": null,
   "metadata": {},
   "outputs": [],
   "source": [
    "train_transform = transforms.Compose([transforms.RandomHorizontalFlip(),\n",
    "                                     transforms.ToTensor()])"
   ]
  },
  {
   "cell_type": "code",
   "execution_count": null,
   "metadata": {},
   "outputs": [],
   "source": [
    "test_transform = transforms.Compose([transforms.ToTensor()])"
   ]
  },
  {
   "cell_type": "markdown",
   "metadata": {},
   "source": [
    "### We've defined above our hyperparameters using a [Pydantic](https://pydantic-docs.helpmanual.io/) based class which will ensure we're using the correct data types. We instntiate that class here"
   ]
  },
  {
   "cell_type": "code",
   "execution_count": null,
   "metadata": {},
   "outputs": [],
   "source": [
    "hparams = HParams()"
   ]
  },
  {
   "cell_type": "markdown",
   "metadata": {},
   "source": [
    "### We instantiate an ActiveLearning Dataset"
   ]
  },
  {
   "cell_type": "code",
   "execution_count": null,
   "metadata": {},
   "outputs": [],
   "source": [
    "active_set = ActiveLearningDataset(\n",
    "        CIFAR10(hparams.data_root, train=True, transform=train_transform, download=True),\n",
    "        pool_specifics={\n",
    "            'transform': test_transform\n",
    "        })"
   ]
  },
  {
   "cell_type": "markdown",
   "metadata": {},
   "source": [
    "### Label a few random items"
   ]
  },
  {
   "cell_type": "code",
   "execution_count": null,
   "metadata": {},
   "outputs": [],
   "source": [
    "active_set.label_randomly(10)"
   ]
  },
  {
   "cell_type": "markdown",
   "metadata": {},
   "source": [
    "### Instantiate `BALD` so we can use its heuristics.\n",
    "##### This is used to rank the uncertainty. More info [here](https://baal.readthedocs.io/en/latest/notebooks/baal_prod_cls.html#Heuristics)"
   ]
  },
  {
   "cell_type": "code",
   "execution_count": null,
   "metadata": {},
   "outputs": [],
   "source": [
    "heuristic = BALD()"
   ]
  },
  {
   "cell_type": "markdown",
   "metadata": {},
   "source": [
    "### Instantiate our model"
   ]
  },
  {
   "cell_type": "code",
   "execution_count": null,
   "metadata": {},
   "outputs": [],
   "source": [
    "model = VGG16(active_set, hparams)"
   ]
  },
  {
   "cell_type": "markdown",
   "metadata": {},
   "source": [
    "### Create a trainer to generate predictions"
   ]
  },
  {
   "cell_type": "code",
   "execution_count": null,
   "metadata": {},
   "outputs": [],
   "source": [
    "trainer = BaalTrainer(max_epochs=10, default_root_dir=hparams.data_root,\n",
    "                      gpus=hparams.n_gpus, distributed_backend='dp' if hparams.n_gpus > 1 else None,\n",
    "                      callbacks=[ResetCallback(copy.deepcopy(model.state_dict()))])"
   ]
  },
  {
   "cell_type": "markdown",
   "metadata": {},
   "source": [
    "### Wrap the ActiveLearningDataset with ActiveLearningLoop. This object provides a step method that will be used to label our data during the training loop. "
   ]
  },
  {
   "cell_type": "code",
   "execution_count": null,
   "metadata": {},
   "outputs": [],
   "source": [
    "loop = ActiveLearningLoop(active_set, get_probabilities=trainer.predict_on_dataset_generator,\n",
    "                          heuristic=heuristic,\n",
    "                          ndata_to_label=hparams.query_size,\n",
    "                          max_sample=hparams.max_sample)"
   ]
  },
  {
   "cell_type": "markdown",
   "metadata": {},
   "source": [
    "### Training the model"
   ]
  },
  {
   "cell_type": "code",
   "execution_count": null,
   "metadata": {},
   "outputs": [],
   "source": [
    "AL_STEPS = 100\n",
    "\n",
    "for al_step in range(AL_STEPS):\n",
    "    print(f'Step {al_step} DS size {len(active_set)}')\n",
    "    trainer.fit(model)\n",
    "    # Predict on the pool, estimate the uncertainty and label the most uncertain.\n",
    "    should_continue = loop.step()\n",
    "    # If there is work to do, continue\n",
    "    if not should_continue:\n",
    "        break"
   ]
  }
 ],
 "metadata": {
  "kernelspec": {
   "display_name": "Python 3",
   "language": "python",
   "name": "python3"
  },
  "language_info": {
   "codemirror_mode": {
    "name": "ipython",
    "version": 3
   },
   "file_extension": ".py",
   "mimetype": "text/x-python",
   "name": "python",
   "nbconvert_exporter": "python",
   "pygments_lexer": "ipython3",
   "version": "3.8.5"
  },
  "widgets": {
   "application/vnd.jupyter.widget-state+json": {
    "state": {},
    "version_major": 2,
    "version_minor": 0
   }
  }
 },
 "nbformat": 4,
 "nbformat_minor": 4
}<|MERGE_RESOLUTION|>--- conflicted
+++ resolved
@@ -23,10 +23,7 @@
     "\n",
     "from typing import Dict, Any\n",
     "\n",
-<<<<<<< HEAD
-=======
     "import structlog\n",
->>>>>>> 42d12f06
     "import torch\n",
     "from pydantic import BaseModel\n",
     "from pytorch_lightning import LightningModule, Trainer, Callback\n",
