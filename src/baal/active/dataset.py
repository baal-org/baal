import warnings
from copy import copy
from itertools import zip_longest
from typing import Union, Optional, Callable, Tuple, List, Any

import numpy as np
import torch
import torch.utils.data as torchdata
from sklearn.utils import check_random_state


def _identity(x):
    return x


class ActiveLearningDataset(torchdata.Dataset):
    """A dataset that allows for active learning.

    Args:
        dataset (torch.data.Dataset): The baseline dataset.
        eval_transform (Optional(Callable)): DEPRECATED
                                            Transformations to call on the evaluation dataset.
        labelled (Union[np.ndarray, torch.Tensor]):
            An array/tensor that acts as a boolean mask which is True for every
            data point that is labelled, and False for every data point that is not
            labelled.
        make_unlabelled (Callable): The function that returns an
            unlabelled version of a datum so that it can still be used in the DataLoader.
        random_state (None, int, RandomState): Set the random seed for label_randomly().
        pool_specifics (Optional[Dict]): Attributes to set when creating the pool.
                                         Useful to remove data augmentation.
    """

    def __init__(
        self,
        dataset: torchdata.Dataset,
        eval_transform: Optional[Callable] = None,
        labelled: Union[np.ndarray, torch.Tensor] = None,
        make_unlabelled: Callable = _identity,
        random_state=None,
        pool_specifics=None
    ) -> None:
        self._dataset = dataset
        if labelled is not None:
            if isinstance(labelled, torch.Tensor):
                labelled = labelled.numpy()
            self._labelled = labelled.astype(np.bool)
        else:
            self._labelled = np.zeros(len(self._dataset), dtype=np.bool)

        if pool_specifics is None:
            pool_specifics = {}
        if eval_transform is not None:
            warnings.warn("""eval_transform is deprecated and will be removed shortly.
            Please update your constructor to use
<<<<<<< HEAD
             `pool_specifics={{'transform': {}}}`""".format(eval_transform), DeprecationWarning)
=======
             `pool_specifics=dict(transform={eval_transform})`""", DeprecationWarning)
>>>>>>> 9fe95af3
            pool_specifics['transform'] = eval_transform
        self.pool_specifics = pool_specifics

        self.make_unlabelled = make_unlabelled
        # For example, FileDataset has a method 'label'. This is useful when we're in prod.
        self.can_label = self.check_dataset_can_label()

        self.random_state = check_random_state(random_state)

    def check_dataset_can_label(self):
        """Check if a dataset can be labelled.

        Returns:
            Whether the dataset's label can be modified or not.

        Notes:
            To be labelled, a dataset needs a method `label`
            with definition: `label(self, idx, value)` where `value`
            is the label for indice `idx`.
        """
        has_label_attr = hasattr(self._dataset, 'label')
        if has_label_attr:
            if callable(self._dataset.label):
                return True
            else:
                warnings.warn('Dataset has an attribute `label`, but it is not callable.'
                              'The Dataset will not be labelled with new labels.',
                              UserWarning)
        return False

    def __getitem__(self, index: int) -> Tuple[torch.Tensor, ...]:
        """Return stuff from the original dataset."""
        return self._dataset[self._labelled_to_oracle_index(index)]

    def __len__(self) -> int:
        """Return how many actual data / label pairs we have."""
        return self._labelled.sum()

    class ActiveIter():
        """Iterator over an ActiveLearningDataset."""

        def __init__(self, aldataset):
            self.i = 0
            self.aldataset = aldataset

        def __len__(self):
            return len(self.aldataset)

        def __next__(self):
            if self.i >= len(self):
                raise StopIteration

            n = self.aldataset[self.i]
            self.i = self.i + 1
            return n

    def __iter__(self):
        return self.ActiveIter(self)

    @property
    def n_unlabelled(self):
        """The number of unlabelled data points."""
        return (~self._labelled).sum()

    @property
    def n_labelled(self):
        """The number of labelled data points."""
        return self._labelled.sum()

    @property
    def pool(self) -> torchdata.Dataset:
        """Returns a new Dataset made from unlabelled samples.

        Raises:
            ValueError if a pool specific attribute cannot be set.
        """
        pool_dataset = copy(self._dataset)

        for attr, new_val in self.pool_specifics.items():
            if hasattr(pool_dataset, attr):
                setattr(pool_dataset, attr, new_val)
            else:
                raise ValueError(f"{pool_dataset} doesn't have {attr}")

        pool_dataset = torchdata.Subset(pool_dataset,
                                        (~self._labelled).nonzero()[0].reshape([-1]))
        ald = ActiveLearningPool(pool_dataset, make_unlabelled=self.make_unlabelled)
        return ald

    """ This returns one or zero, if it is labelled or not, no index is returned.
    """

    def _labelled_to_oracle_index(self, index: int) -> int:
        return self._labelled.nonzero()[0][index].squeeze().item()

    def _pool_to_oracle_index(self, index: Union[int, List[int]]) -> List[int]:
        if isinstance(index, np.int64) or isinstance(index, int):
            index = [index]

        lbl_nz = (~self._labelled).nonzero()[0]
        return [int(lbl_nz[idx].squeeze().item()) for idx in index]

    def _oracle_to_pool_index(self, index: Union[int, List[int]]) -> List[int]:
        if isinstance(index, int):
            index = [index]

        # Pool indices are the unlabelled, starts at 0
        lbl_cs = np.cumsum(~self._labelled) - 1
        return [int(lbl_cs[idx].squeeze().item()) for idx in index]

    def label(self, index: Union[list, int], value: Optional[Any] = None) -> None:
        """
        Label data points.
        The index should be relative to the pool, not the overall data.

        Args:
            index (Union[list,int]): one or many indices to label.
            value (Optional[Any]): The label value. If not provided, no modification
                                    to the underlying dataset is done.
        """
        if isinstance(index, int):
            index = [index]
        if not isinstance(value, (list, tuple)):
            value = [value]
        indexes = self._pool_to_oracle_index(index)
        for index, val in zip_longest(indexes, value, fillvalue=None):
            if self.can_label and val is not None:
                self._dataset.label(index, val)
                self._labelled[index] = 1
            elif self.can_label and val is None:
                warnings.warn("""The dataset is able to label data, but no label was provided.
                                 The dataset will be unchanged from this action!
                                 If this is a research setting, please set the
                                  `ActiveLearningDataset.can_label` to `False`.
                                  """, UserWarning)
            elif not self.can_label:
                self._labelled[index] = 1
                if val is not None:
                    warnings.warn(
                        "We will consider the original label of this datasample : {}, {}.".format(
                            self._dataset[index][0], self._dataset[index][1]), UserWarning)

    def label_randomly(self, n: int = 1) -> None:
        """
        Label `n` data-points randomly.

        Args:
            n (int): Number of samples to label.
        """
        for i in range(n):
            """Making multiple call to self.n_unlabelled is inefficient, but
            self.label changes the available length and it may lead to
            IndexError if not done this way."""
            self.label(self.random_state.choice(self.n_unlabelled, 1).item())

    def reset_labeled(self):
        """Reset the label map."""
        self._labelled = np.zeros(len(self._dataset), dtype=np.bool)

    def is_labelled(self, idx: int) -> bool:
        """Check if a datapoint is labelled."""
        return self._labelled[idx] == 1

    def get_raw(self, idx: int) -> None:
        """Get a datapoint from the underlying dataset."""
        return self._dataset[idx]

    def state_dict(self):
        """Return the state_dict, ie. the labelled map and random_state."""
        return {'labelled': self._labelled.copy(),
                'random_state': self.random_state}

    def load_state_dict(self, state_dict):
        """Load the labelled map and random_state with give state_dict."""
        self._labelled = state_dict['labelled']
        self.random_state = state_dict['random_state']


class ActiveLearningPool(torchdata.Dataset):
    """ A dataset that represents the unlabelled pool for active learning.

    Args:
        dataset (Dataset): A Dataset object providing unlabelled sample.
        make_unlabelled (Callable): The function that returns an
            unlabelled version of a datum so that it can still be used in the DataLoader.

    """

    def __init__(self, dataset: torchdata.Dataset, make_unlabelled: Callable = _identity) -> None:
        self._dataset = dataset
        self.make_unlabelled = make_unlabelled

    def __getitem__(self, index: int) -> Tuple[torch.Tensor, ...]:
        # This datum is marked as unlabelled, so clear the label.
        return self.make_unlabelled(self._dataset[index])

    def __len__(self) -> int:
        """Return how many actual data / label pairs we have."""
        return len(self._dataset)


class ActiveNumpyArray(ActiveLearningDataset):
    """
    Active dataset for numpy arrays. Useful when using sklearn.

    Args:
        dataset (Tuple[ndarray, ndarray]): [Train x, train y], The dataset.
        labelled (Union[np.ndarray, torch.Tensor]):
            An array/tensor that acts as a boolean mask which is True for every
            data point that is labelled, and False for every data point that is not
            labelled.
    """

    def __init__(self, dataset: Tuple[np.ndarray, np.ndarray],
                 labelled: Union[np.ndarray, torch.Tensor] = None) -> None:

        if labelled is not None:
            if isinstance(labelled, torch.Tensor):
                labelled = labelled.numpy()
            labelled = labelled.astype(np.bool)
        else:
            labelled = np.zeros(len(dataset[0]), dtype=np.bool)
        super().__init__(dataset, labelled=labelled)

    @property
    def pool(self):
        """Return the unlabelled portion of the dataset."""
        return self._dataset[0][~self._labelled], self._dataset[1][~self._labelled]

    @property
    def dataset(self):
        """Return the labelled portion of the dataset."""
        return self._dataset[0][self._labelled], self._dataset[1][self._labelled]

    def get_raw(self, idx: int) -> None:
        return self._dataset[0][idx], self._dataset[1][idx]

    def __iter__(self):
        return zip(*self._dataset)<|MERGE_RESOLUTION|>--- conflicted
+++ resolved
@@ -53,11 +53,7 @@
         if eval_transform is not None:
             warnings.warn("""eval_transform is deprecated and will be removed shortly.
             Please update your constructor to use
-<<<<<<< HEAD
              `pool_specifics={{'transform': {}}}`""".format(eval_transform), DeprecationWarning)
-=======
-             `pool_specifics=dict(transform={eval_transform})`""", DeprecationWarning)
->>>>>>> 9fe95af3
             pool_specifics['transform'] = eval_transform
         self.pool_specifics = pool_specifics
 
