--- conflicted
+++ resolved
@@ -53,11 +53,7 @@
         if eval_transform is not None:
             warnings.warn(f"""eval_transform is deprecated and will be removed shortly.
             Please update your constructor to use
-<<<<<<< HEAD
              `pool_specifics=dict(transform={eval_transform})`""", DeprecationWarning)
-=======
-             `pool_specifics={{'transform': {eval_transform}}}`""", DeprecationWarning)
->>>>>>> f7c5edd6
             pool_specifics['transform'] = eval_transform
         self.pool_specifics = pool_specifics
 
@@ -197,11 +193,7 @@
                 self._labelled[index] = 1
                 if val is not None:
                     warnings.warn(
-<<<<<<< HEAD
-                        "We will consider the original label of this datasample : {} {}.".format(
-=======
                         "We will consider the original label of this datasample : {}, {}.".format(
->>>>>>> f7c5edd6
                             self._dataset[index][0], self._dataset[index][1]), UserWarning)
 
     def label_randomly(self, n: int = 1) -> None:
